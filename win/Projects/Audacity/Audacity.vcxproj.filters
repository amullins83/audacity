--- conflicted
+++ resolved
@@ -1,1929 +1,1925 @@
-﻿<?xml version="1.0" encoding="utf-8"?>
-<Project ToolsVersion="4.0" xmlns="http://schemas.microsoft.com/developer/msbuild/2003">
-  <ItemGroup>
-    <Filter Include="src">
-      <UniqueIdentifier>{348bf572-4c97-4a76-89f3-117a94118ff5}</UniqueIdentifier>
-      <Extensions>
-      </Extensions>
-    </Filter>
-    <Filter Include="Resources">
-      <UniqueIdentifier>{67e0ccd0-e2da-46a1-80b9-b27e85475080}</UniqueIdentifier>
-    </Filter>
-    <Filter Include="plug-ins">
-      <UniqueIdentifier>{cfc19d3c-fac3-4724-b677-d446d9dd10a5}</UniqueIdentifier>
-    </Filter>
-    <Filter Include="nyquist">
-      <UniqueIdentifier>{df132fc5-4e81-4e57-a754-f9d639179bca}</UniqueIdentifier>
-    </Filter>
-    <Filter Include="nyquist\rawwaves">
-      <UniqueIdentifier>{5e31814b-dcd1-4c9a-977b-88b4a51e8226}</UniqueIdentifier>
-    </Filter>
-    <Filter Include="includes">
-      <UniqueIdentifier>{ce332b42-4385-473c-ad9c-f385ea2e6c73}</UniqueIdentifier>
-    </Filter>
-    <Filter Include="includes\audacity">
-      <UniqueIdentifier>{2bfa6793-371a-4d2e-b3f4-fb033a0c5729}</UniqueIdentifier>
-    </Filter>
-    <Filter Include="src\blockfile">
-      <UniqueIdentifier>{884d4cdc-e8f1-45f3-b5a6-5b8ac56b7d91}</UniqueIdentifier>
-    </Filter>
-    <Filter Include="src\commands">
-      <UniqueIdentifier>{045249ee-cc52-4743-a1b9-e0532f4488d5}</UniqueIdentifier>
-    </Filter>
-    <Filter Include="src\effects">
-      <UniqueIdentifier>{eaa919b2-fa74-43bf-882e-d62b1365d884}</UniqueIdentifier>
-    </Filter>
-    <Filter Include="src\export">
-      <UniqueIdentifier>{45fbd203-4e13-441d-a7a2-e4614d6a67f7}</UniqueIdentifier>
-    </Filter>
-    <Filter Include="src\import">
-      <UniqueIdentifier>{fcf0dda3-8121-4954-94ef-7cec6d1a163d}</UniqueIdentifier>
-    </Filter>
-    <Filter Include="src\ondemand">
-      <UniqueIdentifier>{4180976f-8b29-41b8-af53-86d2aed120ec}</UniqueIdentifier>
-    </Filter>
-    <Filter Include="src\prefs">
-      <UniqueIdentifier>{aa973747-536e-4acd-a418-f1aacd9698ed}</UniqueIdentifier>
-    </Filter>
-    <Filter Include="src\toolbars">
-      <UniqueIdentifier>{03d93315-5b4c-4f40-aded-9b496497657d}</UniqueIdentifier>
-    </Filter>
-    <Filter Include="src\widgets">
-      <UniqueIdentifier>{daec450f-84fa-4e72-ba52-e0733f2c5acf}</UniqueIdentifier>
-    </Filter>
-    <Filter Include="src\xml">
-      <UniqueIdentifier>{b2dffd13-d86c-4502-833b-3fa052e447a5}</UniqueIdentifier>
-    </Filter>
-    <Filter Include="src\effects\ladspa">
-      <UniqueIdentifier>{ab8cc474-825f-462e-a5da-d2055f6235ed}</UniqueIdentifier>
-    </Filter>
-    <Filter Include="src\effects\lv2">
-      <UniqueIdentifier>{cfbc5496-9828-4c04-8e02-35a5e81cf092}</UniqueIdentifier>
-    </Filter>
-    <Filter Include="src\effects\nyquist">
-      <UniqueIdentifier>{bcfcf79a-6a8d-4768-8ee1-cf503eaecbf9}</UniqueIdentifier>
-    </Filter>
-    <Filter Include="src\effects\vamp">
-      <UniqueIdentifier>{1cd73294-06e2-42be-b7c0-2d620f621ec2}</UniqueIdentifier>
-    </Filter>
-    <Filter Include="src\effects\VST">
-      <UniqueIdentifier>{99325e00-3930-4e03-a599-999f275db78e}</UniqueIdentifier>
-    </Filter>
-  </ItemGroup>
-  <ItemGroup>
-    <ClCompile Include="..\..\..\src\AboutDialog.cpp">
-      <Filter>src</Filter>
-    </ClCompile>
-    <ClCompile Include="..\..\..\src\AColor.cpp">
-      <Filter>src</Filter>
-    </ClCompile>
-    <ClCompile Include="..\..\..\src\AudacityApp.cpp">
-      <Filter>src</Filter>
-    </ClCompile>
-    <ClCompile Include="..\..\..\src\AudacityHeaders.cpp">
-      <Filter>src</Filter>
-    </ClCompile>
-    <ClCompile Include="..\..\..\src\AudacityLogger.cpp">
-      <Filter>src</Filter>
-    </ClCompile>
-    <ClCompile Include="..\..\..\src\AudioIO.cpp">
-      <Filter>src</Filter>
-    </ClCompile>
-    <ClCompile Include="..\..\..\src\AutoRecovery.cpp">
-      <Filter>src</Filter>
-    </ClCompile>
-    <ClCompile Include="..\..\..\src\BatchCommandDialog.cpp">
-      <Filter>src</Filter>
-    </ClCompile>
-    <ClCompile Include="..\..\..\src\BatchCommands.cpp">
-      <Filter>src</Filter>
-    </ClCompile>
-    <ClCompile Include="..\..\..\src\BatchProcessDialog.cpp">
-      <Filter>src</Filter>
-    </ClCompile>
-    <ClCompile Include="..\..\..\src\Benchmark.cpp">
-      <Filter>src</Filter>
-    </ClCompile>
-    <ClCompile Include="..\..\..\src\BlockFile.cpp">
-      <Filter>src</Filter>
-    </ClCompile>
-    <ClCompile Include="..\..\..\src\Dependencies.cpp">
-      <Filter>src</Filter>
-    </ClCompile>
-    <ClCompile Include="..\..\..\src\DeviceManager.cpp">
-      <Filter>src</Filter>
-    </ClCompile>
-    <ClCompile Include="..\..\..\src\DirManager.cpp">
-      <Filter>src</Filter>
-    </ClCompile>
-    <ClCompile Include="..\..\..\src\Dither.cpp">
-      <Filter>src</Filter>
-    </ClCompile>
-    <ClCompile Include="..\..\..\src\Envelope.cpp">
-      <Filter>src</Filter>
-    </ClCompile>
-    <ClCompile Include="..\..\..\src\FFmpeg.cpp">
-      <Filter>src</Filter>
-    </ClCompile>
-    <ClCompile Include="..\..\..\src\FFT.cpp">
-      <Filter>src</Filter>
-    </ClCompile>
-    <ClCompile Include="..\..\..\src\FileFormats.cpp">
-      <Filter>src</Filter>
-    </ClCompile>
-    <ClCompile Include="..\..\..\src\FileIO.cpp">
-      <Filter>src</Filter>
-    </ClCompile>
-    <ClCompile Include="..\..\..\src\FileNames.cpp">
-      <Filter>src</Filter>
-    </ClCompile>
-    <ClCompile Include="..\..\..\src\FreqWindow.cpp">
-      <Filter>src</Filter>
-    </ClCompile>
-    <ClCompile Include="..\..\..\src\HelpText.cpp">
-      <Filter>src</Filter>
-    </ClCompile>
-    <ClCompile Include="..\..\..\src\HistoryWindow.cpp">
-      <Filter>src</Filter>
-    </ClCompile>
-    <ClCompile Include="..\..\..\src\ImageManipulation.cpp">
-      <Filter>src</Filter>
-    </ClCompile>
-    <ClCompile Include="..\..\..\src\Internat.cpp">
-      <Filter>src</Filter>
-    </ClCompile>
-    <ClCompile Include="..\..\..\src\InterpolateAudio.cpp">
-      <Filter>src</Filter>
-    </ClCompile>
-    <ClCompile Include="..\..\..\src\LabelDialog.cpp">
-      <Filter>src</Filter>
-    </ClCompile>
-    <ClCompile Include="..\..\..\src\LabelTrack.cpp">
-      <Filter>src</Filter>
-    </ClCompile>
-    <ClCompile Include="..\..\..\src\LangChoice.cpp">
-      <Filter>src</Filter>
-    </ClCompile>
-    <ClCompile Include="..\..\..\src\Languages.cpp">
-      <Filter>src</Filter>
-    </ClCompile>
-    <ClCompile Include="..\..\..\src\Legacy.cpp">
-      <Filter>src</Filter>
-    </ClCompile>
-    <ClCompile Include="..\..\..\src\Lyrics.cpp">
-      <Filter>src</Filter>
-    </ClCompile>
-    <ClCompile Include="..\..\..\src\LyricsWindow.cpp">
-      <Filter>src</Filter>
-    </ClCompile>
-    <ClCompile Include="..\..\..\src\Matrix.cpp">
-      <Filter>src</Filter>
-    </ClCompile>
-    <ClCompile Include="..\..\..\src\Menus.cpp">
-      <Filter>src</Filter>
-    </ClCompile>
-    <ClCompile Include="..\..\..\src\Mix.cpp">
-      <Filter>src</Filter>
-    </ClCompile>
-    <ClCompile Include="..\..\..\src\MixerBoard.cpp">
-      <Filter>src</Filter>
-    </ClCompile>
-    <ClCompile Include="..\..\..\lib-src\lib-widget-extra\NonGuiThread.cpp">
-      <Filter>src</Filter>
-    </ClCompile>
-    <ClCompile Include="..\..\..\src\NoteTrack.cpp">
-      <Filter>src</Filter>
-    </ClCompile>
-    <ClCompile Include="..\..\..\src\PitchName.cpp">
-      <Filter>src</Filter>
-    </ClCompile>
-    <ClCompile Include="..\..\..\src\PlatformCompatibility.cpp">
-      <Filter>src</Filter>
-    </ClCompile>
-    <ClCompile Include="..\..\..\src\PluginManager.cpp">
-      <Filter>src</Filter>
-    </ClCompile>
-    <ClCompile Include="..\..\..\src\Prefs.cpp">
-      <Filter>src</Filter>
-    </ClCompile>
-    <ClCompile Include="..\..\..\src\Printing.cpp">
-      <Filter>src</Filter>
-    </ClCompile>
-    <ClCompile Include="..\..\..\src\Profiler.cpp">
-      <Filter>src</Filter>
-    </ClCompile>
-    <ClCompile Include="..\..\..\src\Project.cpp">
-      <Filter>src</Filter>
-    </ClCompile>
-    <ClCompile Include="..\..\..\src\RealFFTf.cpp">
-      <Filter>src</Filter>
-    </ClCompile>
-    <ClCompile Include="..\..\..\src\Resample.cpp">
-      <Filter>src</Filter>
-    </ClCompile>
-    <ClCompile Include="..\..\..\src\RingBuffer.cpp">
-      <Filter>src</Filter>
-    </ClCompile>
-    <ClCompile Include="..\..\..\src\SampleFormat.cpp">
-      <Filter>src</Filter>
-    </ClCompile>
-    <ClCompile Include="..\..\..\src\Screenshot.cpp">
-      <Filter>src</Filter>
-    </ClCompile>
-    <ClCompile Include="..\..\..\src\Sequence.cpp">
-      <Filter>src</Filter>
-    </ClCompile>
-    <ClCompile Include="..\..\..\src\Shuttle.cpp">
-      <Filter>src</Filter>
-    </ClCompile>
-    <ClCompile Include="..\..\..\src\ShuttleGui.cpp">
-      <Filter>src</Filter>
-    </ClCompile>
-    <ClCompile Include="..\..\..\src\ShuttlePrefs.cpp">
-      <Filter>src</Filter>
-    </ClCompile>
-    <ClCompile Include="..\..\..\src\Snap.cpp">
-      <Filter>src</Filter>
-    </ClCompile>
-    <ClCompile Include="..\..\..\src\SoundActivatedRecord.cpp">
-      <Filter>src</Filter>
-    </ClCompile>
-    <ClCompile Include="..\..\..\src\Spectrum.cpp">
-      <Filter>src</Filter>
-    </ClCompile>
-    <ClCompile Include="..\..\..\src\SplashDialog.cpp">
-      <Filter>src</Filter>
-    </ClCompile>
-    <ClCompile Include="..\..\..\src\Tags.cpp">
-      <Filter>src</Filter>
-    </ClCompile>
-    <ClCompile Include="..\..\..\src\Theme.cpp">
-      <Filter>src</Filter>
-    </ClCompile>
-    <ClCompile Include="..\..\..\src\TimeDialog.cpp">
-      <Filter>src</Filter>
-    </ClCompile>
-    <ClCompile Include="..\..\..\src\TimerRecordDialog.cpp">
-      <Filter>src</Filter>
-    </ClCompile>
-    <ClCompile Include="..\..\..\src\TimeTrack.cpp">
-      <Filter>src</Filter>
-    </ClCompile>
-    <ClCompile Include="..\..\..\src\Track.cpp">
-      <Filter>src</Filter>
-    </ClCompile>
-    <ClCompile Include="..\..\..\src\TrackArtist.cpp">
-      <Filter>src</Filter>
-    </ClCompile>
-    <ClCompile Include="..\..\..\src\TrackPanel.cpp">
-      <Filter>src</Filter>
-    </ClCompile>
-    <ClCompile Include="..\..\..\src\TrackPanelAx.cpp">
-      <Filter>src</Filter>
-    </ClCompile>
-    <ClCompile Include="..\..\..\src\UndoManager.cpp">
-      <Filter>src</Filter>
-    </ClCompile>
-    <ClCompile Include="..\..\..\src\VoiceKey.cpp">
-      <Filter>src</Filter>
-    </ClCompile>
-    <ClCompile Include="..\..\..\src\WaveClip.cpp">
-      <Filter>src</Filter>
-    </ClCompile>
-    <ClCompile Include="..\..\..\src\WaveTrack.cpp">
-      <Filter>src</Filter>
-    </ClCompile>
-    <ClCompile Include="..\..\..\src\WrappedType.cpp">
-      <Filter>src</Filter>
-    </ClCompile>
-    <ClCompile Include="..\..\..\src\effects\Amplify.cpp">
-      <Filter>src\effects</Filter>
-    </ClCompile>
-    <ClCompile Include="..\..\..\src\effects\AutoDuck.cpp">
-      <Filter>src\effects</Filter>
-    </ClCompile>
-    <ClCompile Include="..\..\..\src\effects\BassTreble.cpp">
-      <Filter>src\effects</Filter>
-    </ClCompile>
-    <ClCompile Include="..\..\..\src\effects\Biquad.cpp">
-      <Filter>src\effects</Filter>
-    </ClCompile>
-    <ClCompile Include="..\..\..\src\effects\ChangePitch.cpp">
-      <Filter>src\effects</Filter>
-    </ClCompile>
-    <ClCompile Include="..\..\..\src\effects\ChangeSpeed.cpp">
-      <Filter>src\effects</Filter>
-    </ClCompile>
-    <ClCompile Include="..\..\..\src\effects\ChangeTempo.cpp">
-      <Filter>src\effects</Filter>
-    </ClCompile>
-    <ClCompile Include="..\..\..\src\effects\ClickRemoval.cpp">
-      <Filter>src\effects</Filter>
-    </ClCompile>
-    <ClCompile Include="..\..\..\src\effects\Compressor.cpp">
-      <Filter>src\effects</Filter>
-    </ClCompile>
-    <ClCompile Include="..\..\..\src\effects\Contrast.cpp">
-      <Filter>src\effects</Filter>
-    </ClCompile>
-    <ClCompile Include="..\..\..\src\effects\DtmfGen.cpp">
-      <Filter>src\effects</Filter>
-    </ClCompile>
-    <ClCompile Include="..\..\..\src\effects\Echo.cpp">
-      <Filter>src\effects</Filter>
-    </ClCompile>
-    <ClCompile Include="..\..\..\src\effects\Effect.cpp">
-      <Filter>src\effects</Filter>
-    </ClCompile>
-    <ClCompile Include="..\..\..\src\effects\EffectManager.cpp">
-      <Filter>src\effects</Filter>
-    </ClCompile>
-    <ClCompile Include="..\..\..\src\effects\Equalization.cpp">
-      <Filter>src\effects</Filter>
-    </ClCompile>
-    <ClCompile Include="..\..\..\src\effects\Fade.cpp">
-      <Filter>src\effects</Filter>
-    </ClCompile>
-    <ClCompile Include="..\..\..\src\effects\FindClipping.cpp">
-      <Filter>src\effects</Filter>
-    </ClCompile>
-    <ClCompile Include="..\..\..\src\effects\Generator.cpp">
-      <Filter>src\effects</Filter>
-    </ClCompile>
-    <ClCompile Include="..\..\..\src\effects\Invert.cpp">
-      <Filter>src\effects</Filter>
-    </ClCompile>
-    <ClCompile Include="..\..\..\src\effects\Leveller.cpp">
-      <Filter>src\effects</Filter>
-    </ClCompile>
-    <ClCompile Include="..\..\..\src\effects\LoadEffects.cpp">
-      <Filter>src\effects</Filter>
-    </ClCompile>
-    <ClCompile Include="..\..\..\src\effects\Noise.cpp">
-      <Filter>src\effects</Filter>
-    </ClCompile>
-    <ClCompile Include="..\..\..\src\effects\NoiseRemoval.cpp">
-      <Filter>src\effects</Filter>
-    </ClCompile>
-    <ClCompile Include="..\..\..\src\effects\Normalize.cpp">
-      <Filter>src\effects</Filter>
-    </ClCompile>
-    <ClCompile Include="..\..\..\src\effects\Paulstretch.cpp">
-      <Filter>src\effects</Filter>
-    </ClCompile>
-    <ClCompile Include="..\..\..\src\effects\Repair.cpp">
-      <Filter>src\effects</Filter>
-    </ClCompile>
-    <ClCompile Include="..\..\..\src\effects\Repeat.cpp">
-      <Filter>src\effects</Filter>
-    </ClCompile>
-    <ClCompile Include="..\..\..\src\effects\Reverb.cpp">
-      <Filter>src\effects</Filter>
-    </ClCompile>
-    <ClCompile Include="..\..\..\src\effects\Reverse.cpp">
-      <Filter>src\effects</Filter>
-    </ClCompile>
-    <ClCompile Include="..\..\..\src\effects\SBSMSEffect.cpp">
-      <Filter>src\effects</Filter>
-    </ClCompile>
-    <ClCompile Include="..\..\..\src\effects\ScienFilter.cpp">
-      <Filter>src\effects</Filter>
-    </ClCompile>
-    <ClCompile Include="..\..\..\src\effects\ScoreAlignDialog.cpp">
-      <Filter>src\effects</Filter>
-    </ClCompile>
-    <ClCompile Include="..\..\..\src\effects\Silence.cpp">
-      <Filter>src\effects</Filter>
-    </ClCompile>
-    <ClCompile Include="..\..\..\src\effects\SimpleMono.cpp">
-      <Filter>src\effects</Filter>
-    </ClCompile>
-    <ClCompile Include="..\..\..\src\effects\SoundTouchEffect.cpp">
-      <Filter>src\effects</Filter>
-    </ClCompile>
-    <ClCompile Include="..\..\..\src\effects\StereoToMono.cpp">
-      <Filter>src\effects</Filter>
-    </ClCompile>
-    <ClCompile Include="..\..\..\src\effects\TimeScale.cpp">
-      <Filter>src\effects</Filter>
-    </ClCompile>
-    <ClCompile Include="..\..\..\src\effects\TimeWarper.cpp">
-      <Filter>src\effects</Filter>
-    </ClCompile>
-    <ClCompile Include="..\..\..\src\effects\ToneGen.cpp">
-      <Filter>src\effects</Filter>
-    </ClCompile>
-    <ClCompile Include="..\..\..\src\effects\TruncSilence.cpp">
-      <Filter>src\effects</Filter>
-    </ClCompile>
-    <ClCompile Include="..\..\..\src\effects\TwoPassSimpleMono.cpp">
-      <Filter>src\effects</Filter>
-    </ClCompile>
-    <ClCompile Include="..\..\..\src\effects\Wahwah.cpp">
-      <Filter>src\effects</Filter>
-    </ClCompile>
-    <ClCompile Include="..\..\..\src\effects\VST\VSTEffect.cpp">
-      <Filter>src\effects\VST</Filter>
-    </ClCompile>
-    <ClCompile Include="..\..\..\src\export\Export.cpp">
-      <Filter>src\export</Filter>
-    </ClCompile>
-    <ClCompile Include="..\..\..\src\export\ExportCL.cpp">
-      <Filter>src\export</Filter>
-    </ClCompile>
-    <ClCompile Include="..\..\..\src\export\ExportFFmpeg.cpp">
-      <Filter>src\export</Filter>
-    </ClCompile>
-    <ClCompile Include="..\..\..\src\export\ExportFFmpegDialogs.cpp">
-      <Filter>src\export</Filter>
-    </ClCompile>
-    <ClCompile Include="..\..\..\src\export\ExportFLAC.cpp">
-      <Filter>src\export</Filter>
-    </ClCompile>
-    <ClCompile Include="..\..\..\src\export\ExportMP2.cpp">
-      <Filter>src\export</Filter>
-    </ClCompile>
-    <ClCompile Include="..\..\..\src\export\ExportMP3.cpp">
-      <Filter>src\export</Filter>
-    </ClCompile>
-    <ClCompile Include="..\..\..\src\export\ExportMultiple.cpp">
-      <Filter>src\export</Filter>
-    </ClCompile>
-    <ClCompile Include="..\..\..\src\export\ExportOGG.cpp">
-      <Filter>src\export</Filter>
-    </ClCompile>
-    <ClCompile Include="..\..\..\src\export\ExportPCM.cpp">
-      <Filter>src\export</Filter>
-    </ClCompile>
-    <ClCompile Include="..\..\..\src\import\Import.cpp">
-      <Filter>src\import</Filter>
-    </ClCompile>
-    <ClCompile Include="..\..\..\src\import\ImportFFmpeg.cpp">
-      <Filter>src\import</Filter>
-    </ClCompile>
-    <ClCompile Include="..\..\..\src\import\ImportFLAC.cpp">
-      <Filter>src\import</Filter>
-    </ClCompile>
-    <ClCompile Include="..\..\..\src\import\ImportLOF.cpp">
-      <Filter>src\import</Filter>
-    </ClCompile>
-    <ClCompile Include="..\..\..\src\import\ImportMIDI.cpp">
-      <Filter>src\import</Filter>
-    </ClCompile>
-    <ClCompile Include="..\..\..\src\import\ImportMP3.cpp">
-      <Filter>src\import</Filter>
-    </ClCompile>
-    <ClCompile Include="..\..\..\src\import\ImportOGG.cpp">
-      <Filter>src\import</Filter>
-    </ClCompile>
-    <ClCompile Include="..\..\..\src\import\ImportPCM.cpp">
-      <Filter>src\import</Filter>
-    </ClCompile>
-    <ClCompile Include="..\..\..\src\import\ImportRaw.cpp">
-      <Filter>src\import</Filter>
-    </ClCompile>
-    <ClCompile Include="..\..\..\src\import\RawAudioGuess.cpp">
-      <Filter>src\import</Filter>
-    </ClCompile>
-    <ClCompile Include="..\..\..\src\prefs\BatchPrefs.cpp">
-      <Filter>src\prefs</Filter>
-    </ClCompile>
-    <ClCompile Include="..\..\..\src\prefs\DevicePrefs.cpp">
-      <Filter>src\prefs</Filter>
-    </ClCompile>
-    <ClCompile Include="..\..\..\src\prefs\DirectoriesPrefs.cpp">
-      <Filter>src\prefs</Filter>
-    </ClCompile>
-    <ClCompile Include="..\..\..\src\prefs\EffectsPrefs.cpp">
-      <Filter>src\prefs</Filter>
-    </ClCompile>
-    <ClCompile Include="..\..\..\src\prefs\ExtImportPrefs.cpp">
-      <Filter>src\prefs</Filter>
-    </ClCompile>
-    <ClCompile Include="..\..\..\src\prefs\GUIPrefs.cpp">
-      <Filter>src\prefs</Filter>
-    </ClCompile>
-    <ClCompile Include="..\..\..\src\prefs\ImportExportPrefs.cpp">
-      <Filter>src\prefs</Filter>
-    </ClCompile>
-    <ClCompile Include="..\..\..\src\prefs\KeyConfigPrefs.cpp">
-      <Filter>src\prefs</Filter>
-    </ClCompile>
-    <ClCompile Include="..\..\..\src\prefs\LibraryPrefs.cpp">
-      <Filter>src\prefs</Filter>
-    </ClCompile>
-    <ClCompile Include="..\..\..\src\prefs\MidiIOPrefs.cpp">
-      <Filter>src\prefs</Filter>
-    </ClCompile>
-    <ClCompile Include="..\..\..\src\prefs\ModulePrefs.cpp">
-      <Filter>src\prefs</Filter>
-    </ClCompile>
-    <ClCompile Include="..\..\..\src\prefs\MousePrefs.cpp">
-      <Filter>src\prefs</Filter>
-    </ClCompile>
-    <ClCompile Include="..\..\..\src\prefs\PlaybackPrefs.cpp">
-      <Filter>src\prefs</Filter>
-    </ClCompile>
-    <ClCompile Include="..\..\..\src\prefs\PrefsDialog.cpp">
-      <Filter>src\prefs</Filter>
-    </ClCompile>
-    <ClCompile Include="..\..\..\src\prefs\ProjectsPrefs.cpp">
-      <Filter>src\prefs</Filter>
-    </ClCompile>
-    <ClCompile Include="..\..\..\src\prefs\QualityPrefs.cpp">
-      <Filter>src\prefs</Filter>
-    </ClCompile>
-    <ClCompile Include="..\..\..\src\prefs\RecordingPrefs.cpp">
-      <Filter>src\prefs</Filter>
-    </ClCompile>
-    <ClCompile Include="..\..\..\src\prefs\SpectrumPrefs.cpp">
-      <Filter>src\prefs</Filter>
-    </ClCompile>
-    <ClCompile Include="..\..\..\src\prefs\ThemePrefs.cpp">
-      <Filter>src\prefs</Filter>
-    </ClCompile>
-    <ClCompile Include="..\..\..\src\prefs\TracksPrefs.cpp">
-      <Filter>src\prefs</Filter>
-    </ClCompile>
-    <ClCompile Include="..\..\..\src\prefs\WarningsPrefs.cpp">
-      <Filter>src\prefs</Filter>
-    </ClCompile>
-    <ClCompile Include="..\..\..\src\widgets\AButton.cpp">
-      <Filter>src\widgets</Filter>
-    </ClCompile>
-    <ClCompile Include="..\..\..\src\widgets\ASlider.cpp">
-      <Filter>src\widgets</Filter>
-    </ClCompile>
-    <ClCompile Include="..\..\..\src\widgets\AttachableScrollBar.cpp">
-      <Filter>src\widgets</Filter>
-    </ClCompile>
-    <ClCompile Include="..\..\..\src\widgets\ErrorDialog.cpp">
-      <Filter>src\widgets</Filter>
-    </ClCompile>
-    <ClCompile Include="..\..\..\src\widgets\ExpandingToolBar.cpp">
-      <Filter>src\widgets</Filter>
-    </ClCompile>
-    <ClCompile Include="..\..\..\src\widgets\FileHistory.cpp">
-      <Filter>src\widgets</Filter>
-    </ClCompile>
-    <ClCompile Include="..\..\..\src\widgets\Grabber.cpp">
-      <Filter>src\widgets</Filter>
-    </ClCompile>
-    <ClCompile Include="..\..\..\src\widgets\Grid.cpp">
-      <Filter>src\widgets</Filter>
-    </ClCompile>
-    <ClCompile Include="..\..\..\src\widgets\HtmlWindow.cpp">
-      <Filter>src\widgets</Filter>
-    </ClCompile>
-    <ClCompile Include="..\..\..\src\widgets\ImageRoll.cpp">
-      <Filter>src\widgets</Filter>
-    </ClCompile>
-    <ClCompile Include="..\..\..\src\widgets\KeyView.cpp">
-      <Filter>src\widgets</Filter>
-    </ClCompile>
-    <ClCompile Include="..\..\..\src\widgets\LinkingHtmlWindow.cpp">
-      <Filter>src\widgets</Filter>
-    </ClCompile>
-    <ClCompile Include="..\..\..\src\widgets\Meter.cpp">
-      <Filter>src\widgets</Filter>
-    </ClCompile>
-    <ClCompile Include="..\..\..\src\widgets\MultiDialog.cpp">
-      <Filter>src\widgets</Filter>
-    </ClCompile>
-    <ClCompile Include="..\..\..\src\widgets\numformatter.cpp">
-      <Filter>src\widgets</Filter>
-    </ClCompile>
-    <ClCompile Include="..\..\..\src\widgets\ProgressDialog.cpp">
-      <Filter>src\widgets</Filter>
-    </ClCompile>
-    <ClCompile Include="..\..\..\src\widgets\Ruler.cpp">
-      <Filter>src\widgets</Filter>
-    </ClCompile>
-    <ClCompile Include="..\..\..\src\widgets\valnum.cpp">
-      <Filter>src\widgets</Filter>
-    </ClCompile>
-    <ClCompile Include="..\..\..\src\widgets\Warning.cpp">
-      <Filter>src\widgets</Filter>
-    </ClCompile>
-    <ClCompile Include="..\..\..\src\xml\XMLFileReader.cpp">
-      <Filter>src\xml</Filter>
-    </ClCompile>
-    <ClCompile Include="..\..\..\src\xml\XMLTagHandler.cpp">
-      <Filter>src\xml</Filter>
-    </ClCompile>
-    <ClCompile Include="..\..\..\src\xml\XMLWriter.cpp">
-      <Filter>src\xml</Filter>
-    </ClCompile>
-    <ClCompile Include="..\..\..\src\effects\nyquist\LoadNyquist.cpp">
-      <Filter>src\effects\nyquist</Filter>
-    </ClCompile>
-    <ClCompile Include="..\..\..\src\effects\nyquist\Nyquist.cpp">
-      <Filter>src\effects\nyquist</Filter>
-    </ClCompile>
-    <ClCompile Include="..\..\..\src\commands\AppCommandEvent.cpp">
-      <Filter>src\commands</Filter>
-    </ClCompile>
-    <ClCompile Include="..\..\..\src\commands\BatchEvalCommand.cpp">
-      <Filter>src\commands</Filter>
-    </ClCompile>
-    <ClCompile Include="..\..\..\src\commands\Command.cpp">
-      <Filter>src\commands</Filter>
-    </ClCompile>
-    <ClCompile Include="..\..\..\src\commands\CommandBuilder.cpp">
-      <Filter>src\commands</Filter>
-    </ClCompile>
-    <ClCompile Include="..\..\..\src\commands\CommandDirectory.cpp">
-      <Filter>src\commands</Filter>
-    </ClCompile>
-    <ClCompile Include="..\..\..\src\commands\CommandHandler.cpp">
-      <Filter>src\commands</Filter>
-    </ClCompile>
-    <ClCompile Include="..\..\..\src\commands\CommandManager.cpp">
-      <Filter>src\commands</Filter>
-    </ClCompile>
-    <ClCompile Include="..\..\..\src\commands\CommandSignature.cpp">
-      <Filter>src\commands</Filter>
-    </ClCompile>
-    <ClCompile Include="..\..\..\src\commands\CommandType.cpp">
-      <Filter>src\commands</Filter>
-    </ClCompile>
-    <ClCompile Include="..\..\..\src\commands\CompareAudioCommand.cpp">
-      <Filter>src\commands</Filter>
-    </ClCompile>
-    <ClCompile Include="..\..\..\src\commands\ExecMenuCommand.cpp">
-      <Filter>src\commands</Filter>
-    </ClCompile>
-    <ClCompile Include="..\..\..\src\commands\GetAllMenuCommands.cpp">
-      <Filter>src\commands</Filter>
-    </ClCompile>
-    <ClCompile Include="..\..\..\src\commands\GetProjectInfoCommand.cpp">
-      <Filter>src\commands</Filter>
-    </ClCompile>
-    <ClCompile Include="..\..\..\src\commands\GetTrackInfoCommand.cpp">
-      <Filter>src\commands</Filter>
-    </ClCompile>
-    <ClCompile Include="..\..\..\src\commands\HelpCommand.cpp">
-      <Filter>src\commands</Filter>
-    </ClCompile>
-    <ClCompile Include="..\..\..\src\commands\ImportExportCommands.cpp">
-      <Filter>src\commands</Filter>
-    </ClCompile>
-    <ClCompile Include="..\..\..\src\commands\Keyboard.cpp">
-      <Filter>src\commands</Filter>
-    </ClCompile>
-    <ClCompile Include="..\..\..\src\commands\MessageCommand.cpp">
-      <Filter>src\commands</Filter>
-    </ClCompile>
-    <ClCompile Include="..\..\..\src\commands\PreferenceCommands.cpp">
-      <Filter>src\commands</Filter>
-    </ClCompile>
-    <ClCompile Include="..\..\..\src\commands\ResponseQueue.cpp">
-      <Filter>src\commands</Filter>
-    </ClCompile>
-    <ClCompile Include="..\..\..\src\commands\ScreenshotCommand.cpp">
-      <Filter>src\commands</Filter>
-    </ClCompile>
-    <ClCompile Include="..\..\..\src\commands\ScriptCommandRelay.cpp">
-      <Filter>src\commands</Filter>
-    </ClCompile>
-    <ClCompile Include="..\..\..\src\commands\SelectCommand.cpp">
-      <Filter>src\commands</Filter>
-    </ClCompile>
-    <ClCompile Include="..\..\..\src\commands\SetProjectInfoCommand.cpp">
-      <Filter>src\commands</Filter>
-    </ClCompile>
-    <ClCompile Include="..\..\..\src\commands\SetTrackInfoCommand.cpp">
-      <Filter>src\commands</Filter>
-    </ClCompile>
-    <ClCompile Include="..\..\..\src\blockfile\LegacyAliasBlockFile.cpp">
-      <Filter>src\blockfile</Filter>
-    </ClCompile>
-    <ClCompile Include="..\..\..\src\blockfile\LegacyBlockFile.cpp">
-      <Filter>src\blockfile</Filter>
-    </ClCompile>
-    <ClCompile Include="..\..\..\src\blockfile\ODDecodeBlockFile.cpp">
-      <Filter>src\blockfile</Filter>
-    </ClCompile>
-    <ClCompile Include="..\..\..\src\blockfile\ODPCMAliasBlockFile.cpp">
-      <Filter>src\blockfile</Filter>
-    </ClCompile>
-    <ClCompile Include="..\..\..\src\blockfile\PCMAliasBlockFile.cpp">
-      <Filter>src\blockfile</Filter>
-    </ClCompile>
-    <ClCompile Include="..\..\..\src\blockfile\SilentBlockFile.cpp">
-      <Filter>src\blockfile</Filter>
-    </ClCompile>
-    <ClCompile Include="..\..\..\src\blockfile\SimpleBlockFile.cpp">
-      <Filter>src\blockfile</Filter>
-    </ClCompile>
-    <ClCompile Include="..\..\..\src\effects\ladspa\LadspaEffect.cpp">
-      <Filter>src\effects\ladspa</Filter>
-    </ClCompile>
-    <ClCompile Include="..\..\..\src\toolbars\ControlToolBar.cpp">
-      <Filter>src\toolbars</Filter>
-    </ClCompile>
-    <ClCompile Include="..\..\..\src\toolbars\DeviceToolBar.cpp">
-      <Filter>src\toolbars</Filter>
-    </ClCompile>
-    <ClCompile Include="..\..\..\src\toolbars\EditToolBar.cpp">
-      <Filter>src\toolbars</Filter>
-    </ClCompile>
-    <ClCompile Include="..\..\..\src\toolbars\MeterToolBar.cpp">
-      <Filter>src\toolbars</Filter>
-    </ClCompile>
-    <ClCompile Include="..\..\..\src\toolbars\MixerToolBar.cpp">
-      <Filter>src\toolbars</Filter>
-    </ClCompile>
-    <ClCompile Include="..\..\..\src\toolbars\SelectionBar.cpp">
-      <Filter>src\toolbars</Filter>
-    </ClCompile>
-    <ClCompile Include="..\..\..\src\toolbars\ToolBar.cpp">
-      <Filter>src\toolbars</Filter>
-    </ClCompile>
-    <ClCompile Include="..\..\..\src\toolbars\ToolDock.cpp">
-      <Filter>src\toolbars</Filter>
-    </ClCompile>
-    <ClCompile Include="..\..\..\src\toolbars\ToolManager.cpp">
-      <Filter>src\toolbars</Filter>
-    </ClCompile>
-    <ClCompile Include="..\..\..\src\toolbars\ToolsToolBar.cpp">
-      <Filter>src\toolbars</Filter>
-    </ClCompile>
-    <ClCompile Include="..\..\..\src\toolbars\TranscriptionToolBar.cpp">
-      <Filter>src\toolbars</Filter>
-    </ClCompile>
-    <ClCompile Include="..\..\..\src\effects\vamp\LoadVamp.cpp">
-      <Filter>src\effects\vamp</Filter>
-    </ClCompile>
-    <ClCompile Include="..\..\..\src\effects\vamp\VampEffect.cpp">
-      <Filter>src\effects\vamp</Filter>
-    </ClCompile>
-    <ClCompile Include="..\..\..\src\ondemand\ODComputeSummaryTask.cpp">
-      <Filter>src\ondemand</Filter>
-    </ClCompile>
-    <ClCompile Include="..\..\..\src\ondemand\ODDecodeFFmpegTask.cpp">
-      <Filter>src\ondemand</Filter>
-    </ClCompile>
-    <ClCompile Include="..\..\..\src\ondemand\ODDecodeFlacTask.cpp">
-      <Filter>src\ondemand</Filter>
-    </ClCompile>
-    <ClCompile Include="..\..\..\src\ondemand\ODDecodeTask.cpp">
-      <Filter>src\ondemand</Filter>
-    </ClCompile>
-    <ClCompile Include="..\..\..\src\ondemand\ODManager.cpp">
-      <Filter>src\ondemand</Filter>
-    </ClCompile>
-    <ClCompile Include="..\..\..\src\ondemand\ODTask.cpp">
-      <Filter>src\ondemand</Filter>
-    </ClCompile>
-    <ClCompile Include="..\..\..\src\ondemand\ODTaskThread.cpp">
-      <Filter>src\ondemand</Filter>
-    </ClCompile>
-    <ClCompile Include="..\..\..\src\ondemand\ODWaveTrackTaskQueue.cpp">
-      <Filter>src\ondemand</Filter>
-    </ClCompile>
-    <ClCompile Include="..\..\..\src\effects\lv2\LoadLV2.cpp">
-      <Filter>src\effects\lv2</Filter>
-    </ClCompile>
-    <ClCompile Include="..\..\..\src\effects\lv2\LV2Effect.cpp">
-      <Filter>src\effects\lv2</Filter>
-    </ClCompile>
-    <ClCompile Include="..\..\..\src\SseMathFuncs.cpp">
-      <Filter>src</Filter>
-    </ClCompile>
-    <ClCompile Include="..\..\..\src\commands\OpenSaveCommands.cpp">
-      <Filter>src\commands</Filter>
-    </ClCompile>
-    <ClCompile Include="..\..\..\src\import\ImportGStreamer.cpp">
-      <Filter>src\import</Filter>
-    </ClCompile>
-    <ClCompile Include="..\..\..\src\widgets\HelpSystem.cpp">
-      <Filter>src\widgets</Filter>
-    </ClCompile>
-    <ClCompile Include="..\..\..\src\import\FormatClassifier.cpp">
-      <Filter>src\import</Filter>
-    </ClCompile>
-    <ClCompile Include="..\..\..\src\import\SpecPowerMeter.cpp">
-      <Filter>src\import</Filter>
-    </ClCompile>
-    <ClCompile Include="..\..\..\src\import\MultiFormatReader.cpp">
-      <Filter>src\import</Filter>
-    </ClCompile>
-    <ClCompile Include="..\..\..\src\ModuleManager.cpp">
-      <Filter>src</Filter>
-    </ClCompile>
-    <ClCompile Include="..\..\..\src\effects\EffectRack.cpp">
-      <Filter>src\effects</Filter>
-    </ClCompile>
-    <ClCompile Include="..\..\..\src\toolbars\SpectralSelectionBar.cpp">
-      <Filter>src\toolbars</Filter>
-    </ClCompile>
-    <ClCompile Include="..\..\..\src\widgets\NumericTextCtrl.cpp">
-      <Filter>src\widgets</Filter>
-    </ClCompile>
-    <ClCompile Include="..\..\..\src\effects\Phaser.cpp">
-      <Filter>src\effects</Filter>
-    </ClCompile>
-    <ClCompile Include="..\..\..\src\effects\NoiseReduction.cpp">
-      <Filter>src\effects</Filter>
-    </ClCompile>
-    <ClCompile Include="..\..\..\src\DeviceChange.cpp">
-      <Filter>src</Filter>
-    </ClCompile>
-    <ClCompile Include="..\..\..\src\SelectedRegion.cpp">
-      <Filter>src</Filter>
-    </ClCompile>
-    <ClCompile Include="..\..\..\src\Diags.cpp">
-      <Filter>src</Filter>
-    </ClCompile>
-    <ClCompile Include="..\..\..\src\ViewInfo.cpp">
-      <Filter>src</Filter>
-    </ClCompile>
-<<<<<<< HEAD
-    <ClCompile Include="..\..\..\src\effects\VST\VSTControlMSW.cpp">
-      <Filter>src/effects/VST</Filter>
-=======
-    <ClCompile Include="..\..\..\src\prefs\SpectrogramSettings.cpp">
-      <Filter>src\prefs</Filter>
-    </ClCompile>
-    <ClCompile Include="..\..\..\src\prefs\WaveformPrefs.cpp">
-      <Filter>src\prefs</Filter>
-    </ClCompile>
-    <ClCompile Include="..\..\..\src\prefs\WaveformSettings.cpp">
-      <Filter>src\prefs</Filter>
->>>>>>> b5f9dd3d
-    </ClCompile>
-  </ItemGroup>
-  <ItemGroup>
-    <ClInclude Include="..\..\..\src\AboutDialog.h">
-      <Filter>src</Filter>
-    </ClInclude>
-    <ClInclude Include="..\..\..\src\AColor.h">
-      <Filter>src</Filter>
-    </ClInclude>
-    <ClInclude Include="..\..\..\src\AllThemeResources.h">
-      <Filter>src</Filter>
-    </ClInclude>
-    <ClInclude Include="..\..\..\src\Audacity.h">
-      <Filter>src</Filter>
-    </ClInclude>
-    <ClInclude Include="..\..\..\src\AudacityApp.h">
-      <Filter>src</Filter>
-    </ClInclude>
-    <ClInclude Include="..\..\..\src\AudacityLogger.h">
-      <Filter>src</Filter>
-    </ClInclude>
-    <ClInclude Include="..\..\..\src\AudioIO.h">
-      <Filter>src</Filter>
-    </ClInclude>
-    <ClInclude Include="..\..\..\src\AutoRecovery.h">
-      <Filter>src</Filter>
-    </ClInclude>
-    <ClInclude Include="..\..\..\src\BatchCommandDialog.h">
-      <Filter>src</Filter>
-    </ClInclude>
-    <ClInclude Include="..\..\..\src\BatchCommands.h">
-      <Filter>src</Filter>
-    </ClInclude>
-    <ClInclude Include="..\..\..\src\BatchProcessDialog.h">
-      <Filter>src</Filter>
-    </ClInclude>
-    <ClInclude Include="..\..\..\src\Benchmark.h">
-      <Filter>src</Filter>
-    </ClInclude>
-    <ClInclude Include="..\..\..\src\BlockFile.h">
-      <Filter>src</Filter>
-    </ClInclude>
-    <ClInclude Include="..\..\configwin.h">
-      <Filter>src</Filter>
-    </ClInclude>
-    <ClInclude Include="..\..\..\src\Dependencies.h">
-      <Filter>src</Filter>
-    </ClInclude>
-    <ClInclude Include="..\..\..\src\DeviceManager.h">
-      <Filter>src</Filter>
-    </ClInclude>
-    <ClInclude Include="..\..\..\src\DirManager.h">
-      <Filter>src</Filter>
-    </ClInclude>
-    <ClInclude Include="..\..\..\src\Dither.h">
-      <Filter>src</Filter>
-    </ClInclude>
-    <ClInclude Include="..\..\..\src\Envelope.h">
-      <Filter>src</Filter>
-    </ClInclude>
-    <ClInclude Include="..\..\..\src\Experimental.h">
-      <Filter>src</Filter>
-    </ClInclude>
-    <ClInclude Include="..\..\..\src\FFmpeg.h">
-      <Filter>src</Filter>
-    </ClInclude>
-    <ClInclude Include="..\..\..\src\FFT.h">
-      <Filter>src</Filter>
-    </ClInclude>
-    <ClInclude Include="..\..\..\src\FileFormats.h">
-      <Filter>src</Filter>
-    </ClInclude>
-    <ClInclude Include="..\..\..\src\FileIO.h">
-      <Filter>src</Filter>
-    </ClInclude>
-    <ClInclude Include="..\..\..\src\FileNames.h">
-      <Filter>src</Filter>
-    </ClInclude>
-    <ClInclude Include="..\..\..\src\FreqWindow.h">
-      <Filter>src</Filter>
-    </ClInclude>
-    <ClInclude Include="..\..\..\src\HelpText.h">
-      <Filter>src</Filter>
-    </ClInclude>
-    <ClInclude Include="..\..\..\src\HistoryWindow.h">
-      <Filter>src</Filter>
-    </ClInclude>
-    <ClInclude Include="..\..\..\src\ImageManipulation.h">
-      <Filter>src</Filter>
-    </ClInclude>
-    <ClInclude Include="..\..\..\src\Internat.h">
-      <Filter>src</Filter>
-    </ClInclude>
-    <ClInclude Include="..\..\..\src\InterpolateAudio.h">
-      <Filter>src</Filter>
-    </ClInclude>
-    <ClInclude Include="..\..\..\src\LabelDialog.h">
-      <Filter>src</Filter>
-    </ClInclude>
-    <ClInclude Include="..\..\..\src\LabelTrack.h">
-      <Filter>src</Filter>
-    </ClInclude>
-    <ClInclude Include="..\..\..\src\LangChoice.h">
-      <Filter>src</Filter>
-    </ClInclude>
-    <ClInclude Include="..\..\..\src\Languages.h">
-      <Filter>src</Filter>
-    </ClInclude>
-    <ClInclude Include="..\..\..\src\Legacy.h">
-      <Filter>src</Filter>
-    </ClInclude>
-    <ClInclude Include="..\..\..\src\Lyrics.h">
-      <Filter>src</Filter>
-    </ClInclude>
-    <ClInclude Include="..\..\..\src\LyricsWindow.h">
-      <Filter>src</Filter>
-    </ClInclude>
-    <ClInclude Include="..\..\..\src\MacroMagic.h">
-      <Filter>src</Filter>
-    </ClInclude>
-    <ClInclude Include="..\..\..\src\Matrix.h">
-      <Filter>src</Filter>
-    </ClInclude>
-    <ClInclude Include="..\..\..\src\Menus.h">
-      <Filter>src</Filter>
-    </ClInclude>
-    <ClInclude Include="..\..\..\src\Mix.h">
-      <Filter>src</Filter>
-    </ClInclude>
-    <ClInclude Include="..\..\..\src\MixerBoard.h">
-      <Filter>src</Filter>
-    </ClInclude>
-    <ClInclude Include="..\..\..\lib-src\lib-widget-extra\NonGuiThread.h">
-      <Filter>src</Filter>
-    </ClInclude>
-    <ClInclude Include="..\..\..\src\NoteTrack.h">
-      <Filter>src</Filter>
-    </ClInclude>
-    <ClInclude Include="..\..\..\src\PitchName.h">
-      <Filter>src</Filter>
-    </ClInclude>
-    <ClInclude Include="..\..\..\src\PlatformCompatibility.h">
-      <Filter>src</Filter>
-    </ClInclude>
-    <ClInclude Include="..\..\..\src\PluginManager.h">
-      <Filter>src</Filter>
-    </ClInclude>
-    <ClInclude Include="..\..\..\src\Prefs.h">
-      <Filter>src</Filter>
-    </ClInclude>
-    <ClInclude Include="..\..\..\src\Printing.h">
-      <Filter>src</Filter>
-    </ClInclude>
-    <ClInclude Include="..\..\..\src\Profiler.h">
-      <Filter>src</Filter>
-    </ClInclude>
-    <ClInclude Include="..\..\..\src\Project.h">
-      <Filter>src</Filter>
-    </ClInclude>
-    <ClInclude Include="..\..\..\src\RealFFTf.h">
-      <Filter>src</Filter>
-    </ClInclude>
-    <ClInclude Include="..\..\..\src\Resample.h">
-      <Filter>src</Filter>
-    </ClInclude>
-    <ClInclude Include="..\..\..\src\RingBuffer.h">
-      <Filter>src</Filter>
-    </ClInclude>
-    <ClInclude Include="..\..\..\src\SampleFormat.h">
-      <Filter>src</Filter>
-    </ClInclude>
-    <ClInclude Include="..\..\..\src\Screenshot.h">
-      <Filter>src</Filter>
-    </ClInclude>
-    <ClInclude Include="..\..\..\src\Sequence.h">
-      <Filter>src</Filter>
-    </ClInclude>
-    <ClInclude Include="..\..\..\src\Shuttle.h">
-      <Filter>src</Filter>
-    </ClInclude>
-    <ClInclude Include="..\..\..\src\ShuttleGui.h">
-      <Filter>src</Filter>
-    </ClInclude>
-    <ClInclude Include="..\..\..\src\ShuttlePrefs.h">
-      <Filter>src</Filter>
-    </ClInclude>
-    <ClInclude Include="..\..\..\src\Snap.h">
-      <Filter>src</Filter>
-    </ClInclude>
-    <ClInclude Include="..\..\..\src\SoundActivatedRecord.h">
-      <Filter>src</Filter>
-    </ClInclude>
-    <ClInclude Include="..\..\..\src\Spectrum.h">
-      <Filter>src</Filter>
-    </ClInclude>
-    <ClInclude Include="..\..\..\src\SplashDialog.h">
-      <Filter>src</Filter>
-    </ClInclude>
-    <ClInclude Include="..\..\..\src\Tags.h">
-      <Filter>src</Filter>
-    </ClInclude>
-    <ClInclude Include="..\..\..\src\Theme.h">
-      <Filter>src</Filter>
-    </ClInclude>
-    <ClInclude Include="..\..\..\src\TimeDialog.h">
-      <Filter>src</Filter>
-    </ClInclude>
-    <ClInclude Include="..\..\..\src\TimerRecordDialog.h">
-      <Filter>src</Filter>
-    </ClInclude>
-    <ClInclude Include="..\..\..\src\TimeTrack.h">
-      <Filter>src</Filter>
-    </ClInclude>
-    <ClInclude Include="..\..\..\src\Track.h">
-      <Filter>src</Filter>
-    </ClInclude>
-    <ClInclude Include="..\..\..\src\TrackArtist.h">
-      <Filter>src</Filter>
-    </ClInclude>
-    <ClInclude Include="..\..\..\src\TrackPanel.h">
-      <Filter>src</Filter>
-    </ClInclude>
-    <ClInclude Include="..\..\..\src\TrackPanelAx.h">
-      <Filter>src</Filter>
-    </ClInclude>
-    <ClInclude Include="..\..\..\src\UndoManager.h">
-      <Filter>src</Filter>
-    </ClInclude>
-    <ClInclude Include="..\..\..\src\ViewInfo.h">
-      <Filter>src</Filter>
-    </ClInclude>
-    <ClInclude Include="..\..\..\src\VoiceKey.h">
-      <Filter>src</Filter>
-    </ClInclude>
-    <ClInclude Include="..\..\..\src\WaveClip.h">
-      <Filter>src</Filter>
-    </ClInclude>
-    <ClInclude Include="..\..\..\src\WaveTrack.h">
-      <Filter>src</Filter>
-    </ClInclude>
-    <ClInclude Include="..\..\..\src\WrappedType.h">
-      <Filter>src</Filter>
-    </ClInclude>
-    <ClInclude Include="..\..\..\src\effects\Amplify.h">
-      <Filter>src\effects</Filter>
-    </ClInclude>
-    <ClInclude Include="..\..\..\src\effects\AutoDuck.h">
-      <Filter>src\effects</Filter>
-    </ClInclude>
-    <ClInclude Include="..\..\..\src\effects\BassTreble.h">
-      <Filter>src\effects</Filter>
-    </ClInclude>
-    <ClInclude Include="..\..\..\src\effects\Biquad.h">
-      <Filter>src\effects</Filter>
-    </ClInclude>
-    <ClInclude Include="..\..\..\src\effects\ChangePitch.h">
-      <Filter>src\effects</Filter>
-    </ClInclude>
-    <ClInclude Include="..\..\..\src\effects\ChangeSpeed.h">
-      <Filter>src\effects</Filter>
-    </ClInclude>
-    <ClInclude Include="..\..\..\src\effects\ChangeTempo.h">
-      <Filter>src\effects</Filter>
-    </ClInclude>
-    <ClInclude Include="..\..\..\src\effects\ClickRemoval.h">
-      <Filter>src\effects</Filter>
-    </ClInclude>
-    <ClInclude Include="..\..\..\src\effects\Compressor.h">
-      <Filter>src\effects</Filter>
-    </ClInclude>
-    <ClInclude Include="..\..\..\src\effects\Contrast.h">
-      <Filter>src\effects</Filter>
-    </ClInclude>
-    <ClInclude Include="..\..\..\src\effects\DtmfGen.h">
-      <Filter>src\effects</Filter>
-    </ClInclude>
-    <ClInclude Include="..\..\..\src\effects\Echo.h">
-      <Filter>src\effects</Filter>
-    </ClInclude>
-    <ClInclude Include="..\..\..\src\effects\Effect.h">
-      <Filter>src\effects</Filter>
-    </ClInclude>
-    <ClInclude Include="..\..\..\src\effects\EffectManager.h">
-      <Filter>src\effects</Filter>
-    </ClInclude>
-    <ClInclude Include="..\..\..\src\effects\Equalization.h">
-      <Filter>src\effects</Filter>
-    </ClInclude>
-    <ClInclude Include="..\..\..\src\effects\Fade.h">
-      <Filter>src\effects</Filter>
-    </ClInclude>
-    <ClInclude Include="..\..\..\src\effects\FindClipping.h">
-      <Filter>src\effects</Filter>
-    </ClInclude>
-    <ClInclude Include="..\..\..\src\effects\Generator.h">
-      <Filter>src\effects</Filter>
-    </ClInclude>
-    <ClInclude Include="..\..\..\src\effects\Invert.h">
-      <Filter>src\effects</Filter>
-    </ClInclude>
-    <ClInclude Include="..\..\..\src\effects\Leveller.h">
-      <Filter>src\effects</Filter>
-    </ClInclude>
-    <ClInclude Include="..\..\..\src\effects\LoadEffects.h">
-      <Filter>src\effects</Filter>
-    </ClInclude>
-    <ClInclude Include="..\..\..\src\effects\Noise.h">
-      <Filter>src\effects</Filter>
-    </ClInclude>
-    <ClInclude Include="..\..\..\src\effects\NoiseRemoval.h">
-      <Filter>src\effects</Filter>
-    </ClInclude>
-    <ClInclude Include="..\..\..\src\effects\Normalize.h">
-      <Filter>src\effects</Filter>
-    </ClInclude>
-    <ClInclude Include="..\..\..\src\effects\Paulstretch.h">
-      <Filter>src\effects</Filter>
-    </ClInclude>
-    <ClInclude Include="..\..\..\src\effects\Repair.h">
-      <Filter>src\effects</Filter>
-    </ClInclude>
-    <ClInclude Include="..\..\..\src\effects\Repeat.h">
-      <Filter>src\effects</Filter>
-    </ClInclude>
-    <ClInclude Include="..\..\..\src\effects\Reverb.h">
-      <Filter>src\effects</Filter>
-    </ClInclude>
-    <ClInclude Include="..\..\..\src\effects\Reverb_libSoX.h">
-      <Filter>src\effects</Filter>
-    </ClInclude>
-    <ClInclude Include="..\..\..\src\effects\Reverse.h">
-      <Filter>src\effects</Filter>
-    </ClInclude>
-    <ClInclude Include="..\..\..\src\effects\SBSMSEffect.h">
-      <Filter>src\effects</Filter>
-    </ClInclude>
-    <ClInclude Include="..\..\..\src\effects\ScienFilter.h">
-      <Filter>src\effects</Filter>
-    </ClInclude>
-    <ClInclude Include="..\..\..\src\effects\Silence.h">
-      <Filter>src\effects</Filter>
-    </ClInclude>
-    <ClInclude Include="..\..\..\src\effects\SimpleMono.h">
-      <Filter>src\effects</Filter>
-    </ClInclude>
-    <ClInclude Include="..\..\..\src\effects\SoundTouchEffect.h">
-      <Filter>src\effects</Filter>
-    </ClInclude>
-    <ClInclude Include="..\..\..\src\effects\StereoToMono.h">
-      <Filter>src\effects</Filter>
-    </ClInclude>
-    <ClInclude Include="..\..\..\src\effects\TimeScale.h">
-      <Filter>src\effects</Filter>
-    </ClInclude>
-    <ClInclude Include="..\..\..\src\effects\TimeWarper.h">
-      <Filter>src\effects</Filter>
-    </ClInclude>
-    <ClInclude Include="..\..\..\src\effects\ToneGen.h">
-      <Filter>src\effects</Filter>
-    </ClInclude>
-    <ClInclude Include="..\..\..\src\effects\TruncSilence.h">
-      <Filter>src\effects</Filter>
-    </ClInclude>
-    <ClInclude Include="..\..\..\src\effects\TwoPassSimpleMono.h">
-      <Filter>src\effects</Filter>
-    </ClInclude>
-    <ClInclude Include="..\..\..\src\effects\Wahwah.h">
-      <Filter>src\effects</Filter>
-    </ClInclude>
-    <ClInclude Include="..\..\..\src\effects\VST\VSTEffect.h">
-      <Filter>src\effects\VST</Filter>
-    </ClInclude>
-    <ClInclude Include="..\..\..\src\export\Export.h">
-      <Filter>src\export</Filter>
-    </ClInclude>
-    <ClInclude Include="..\..\..\src\export\ExportCL.h">
-      <Filter>src\export</Filter>
-    </ClInclude>
-    <ClInclude Include="..\..\..\src\export\ExportFFmpeg.h">
-      <Filter>src\export</Filter>
-    </ClInclude>
-    <ClInclude Include="..\..\..\src\export\ExportFFmpegDialogs.h">
-      <Filter>src\export</Filter>
-    </ClInclude>
-    <ClInclude Include="..\..\..\src\export\ExportFLAC.h">
-      <Filter>src\export</Filter>
-    </ClInclude>
-    <ClInclude Include="..\..\..\src\export\ExportMP2.h">
-      <Filter>src\export</Filter>
-    </ClInclude>
-    <ClInclude Include="..\..\..\src\export\ExportMP3.h">
-      <Filter>src\export</Filter>
-    </ClInclude>
-    <ClInclude Include="..\..\..\src\export\ExportMultiple.h">
-      <Filter>src\export</Filter>
-    </ClInclude>
-    <ClInclude Include="..\..\..\src\export\ExportOGG.h">
-      <Filter>src\export</Filter>
-    </ClInclude>
-    <ClInclude Include="..\..\..\src\export\ExportPCM.h">
-      <Filter>src\export</Filter>
-    </ClInclude>
-    <ClInclude Include="..\..\..\src\import\Import.h">
-      <Filter>src\import</Filter>
-    </ClInclude>
-    <ClInclude Include="..\..\..\src\import\ImportFFmpeg.h">
-      <Filter>src\import</Filter>
-    </ClInclude>
-    <ClInclude Include="..\..\..\src\import\ImportFLAC.h">
-      <Filter>src\import</Filter>
-    </ClInclude>
-    <ClInclude Include="..\..\..\src\import\ImportLOF.h">
-      <Filter>src\import</Filter>
-    </ClInclude>
-    <ClInclude Include="..\..\..\src\import\ImportMIDI.h">
-      <Filter>src\import</Filter>
-    </ClInclude>
-    <ClInclude Include="..\..\..\src\import\ImportMP3.h">
-      <Filter>src\import</Filter>
-    </ClInclude>
-    <ClInclude Include="..\..\..\src\import\ImportOGG.h">
-      <Filter>src\import</Filter>
-    </ClInclude>
-    <ClInclude Include="..\..\..\src\import\ImportPCM.h">
-      <Filter>src\import</Filter>
-    </ClInclude>
-    <ClInclude Include="..\..\..\src\import\ImportPlugin.h">
-      <Filter>src\import</Filter>
-    </ClInclude>
-    <ClInclude Include="..\..\..\src\import\ImportRaw.h">
-      <Filter>src\import</Filter>
-    </ClInclude>
-    <ClInclude Include="..\..\..\src\import\RawAudioGuess.h">
-      <Filter>src\import</Filter>
-    </ClInclude>
-    <ClInclude Include="..\..\..\src\prefs\BatchPrefs.h">
-      <Filter>src\prefs</Filter>
-    </ClInclude>
-    <ClInclude Include="..\..\..\src\prefs\DevicePrefs.h">
-      <Filter>src\prefs</Filter>
-    </ClInclude>
-    <ClInclude Include="..\..\..\src\prefs\DirectoriesPrefs.h">
-      <Filter>src\prefs</Filter>
-    </ClInclude>
-    <ClInclude Include="..\..\..\src\prefs\EffectsPrefs.h">
-      <Filter>src\prefs</Filter>
-    </ClInclude>
-    <ClInclude Include="..\..\..\src\prefs\ExtImportPrefs.h">
-      <Filter>src\prefs</Filter>
-    </ClInclude>
-    <ClInclude Include="..\..\..\src\prefs\GUIPrefs.h">
-      <Filter>src\prefs</Filter>
-    </ClInclude>
-    <ClInclude Include="..\..\..\src\prefs\ImportExportPrefs.h">
-      <Filter>src\prefs</Filter>
-    </ClInclude>
-    <ClInclude Include="..\..\..\src\prefs\KeyConfigPrefs.h">
-      <Filter>src\prefs</Filter>
-    </ClInclude>
-    <ClInclude Include="..\..\..\src\prefs\LibraryPrefs.h">
-      <Filter>src\prefs</Filter>
-    </ClInclude>
-    <ClInclude Include="..\..\..\src\prefs\MidiIOPrefs.h">
-      <Filter>src\prefs</Filter>
-    </ClInclude>
-    <ClInclude Include="..\..\..\src\prefs\ModulePrefs.h">
-      <Filter>src\prefs</Filter>
-    </ClInclude>
-    <ClInclude Include="..\..\..\src\prefs\MousePrefs.h">
-      <Filter>src\prefs</Filter>
-    </ClInclude>
-    <ClInclude Include="..\..\..\src\prefs\PlaybackPrefs.h">
-      <Filter>src\prefs</Filter>
-    </ClInclude>
-    <ClInclude Include="..\..\..\src\prefs\PrefsDialog.h">
-      <Filter>src\prefs</Filter>
-    </ClInclude>
-    <ClInclude Include="..\..\..\src\prefs\PrefsPanel.h">
-      <Filter>src\prefs</Filter>
-    </ClInclude>
-    <ClInclude Include="..\..\..\src\prefs\ProjectsPrefs.h">
-      <Filter>src\prefs</Filter>
-    </ClInclude>
-    <ClInclude Include="..\..\..\src\prefs\QualityPrefs.h">
-      <Filter>src\prefs</Filter>
-    </ClInclude>
-    <ClInclude Include="..\..\..\src\prefs\RecordingPrefs.h">
-      <Filter>src\prefs</Filter>
-    </ClInclude>
-    <ClInclude Include="..\..\..\src\prefs\SpectrumPrefs.h">
-      <Filter>src\prefs</Filter>
-    </ClInclude>
-    <ClInclude Include="..\..\..\src\prefs\ThemePrefs.h">
-      <Filter>src\prefs</Filter>
-    </ClInclude>
-    <ClInclude Include="..\..\..\src\prefs\TracksPrefs.h">
-      <Filter>src\prefs</Filter>
-    </ClInclude>
-    <ClInclude Include="..\..\..\src\prefs\WarningsPrefs.h">
-      <Filter>src\prefs</Filter>
-    </ClInclude>
-    <ClInclude Include="..\..\..\src\widgets\AButton.h">
-      <Filter>src\widgets</Filter>
-    </ClInclude>
-    <ClInclude Include="..\..\..\src\widgets\ASlider.h">
-      <Filter>src\widgets</Filter>
-    </ClInclude>
-    <ClInclude Include="..\..\..\src\widgets\AttachableScrollBar.h">
-      <Filter>src\widgets</Filter>
-    </ClInclude>
-    <ClInclude Include="..\..\..\src\widgets\ErrorDialog.h">
-      <Filter>src\widgets</Filter>
-    </ClInclude>
-    <ClInclude Include="..\..\..\src\widgets\ExpandingToolBar.h">
-      <Filter>src\widgets</Filter>
-    </ClInclude>
-    <ClInclude Include="..\..\..\src\widgets\FileHistory.h">
-      <Filter>src\widgets</Filter>
-    </ClInclude>
-    <ClInclude Include="..\..\..\src\widgets\Grabber.h">
-      <Filter>src\widgets</Filter>
-    </ClInclude>
-    <ClInclude Include="..\..\..\src\widgets\Grid.h">
-      <Filter>src\widgets</Filter>
-    </ClInclude>
-    <ClInclude Include="..\..\..\src\widgets\HtmlWindow.h">
-      <Filter>src\widgets</Filter>
-    </ClInclude>
-    <ClInclude Include="..\..\..\src\widgets\ImageRoll.h">
-      <Filter>src\widgets</Filter>
-    </ClInclude>
-    <ClInclude Include="..\..\..\src\widgets\KeyView.h">
-      <Filter>src\widgets</Filter>
-    </ClInclude>
-    <ClInclude Include="..\..\..\src\widgets\LinkingHtmlWindow.h">
-      <Filter>src\widgets</Filter>
-    </ClInclude>
-    <ClInclude Include="..\..\..\src\widgets\Meter.h">
-      <Filter>src\widgets</Filter>
-    </ClInclude>
-    <ClInclude Include="..\..\..\src\widgets\MultiDialog.h">
-      <Filter>src\widgets</Filter>
-    </ClInclude>
-    <ClInclude Include="..\..\..\src\widgets\numformatter.h">
-      <Filter>src\widgets</Filter>
-    </ClInclude>
-    <ClInclude Include="..\..\..\src\widgets\ProgressDialog.h">
-      <Filter>src\widgets</Filter>
-    </ClInclude>
-    <ClInclude Include="..\..\..\src\widgets\Ruler.h">
-      <Filter>src\widgets</Filter>
-    </ClInclude>
-    <ClInclude Include="..\..\..\src\widgets\valnum.h">
-      <Filter>src\widgets</Filter>
-    </ClInclude>
-    <ClInclude Include="..\..\..\src\widgets\Warning.h">
-      <Filter>src\widgets</Filter>
-    </ClInclude>
-    <ClInclude Include="..\..\..\src\xml\XMLFileReader.h">
-      <Filter>src\xml</Filter>
-    </ClInclude>
-    <ClInclude Include="..\..\..\src\xml\XMLTagHandler.h">
-      <Filter>src\xml</Filter>
-    </ClInclude>
-    <ClInclude Include="..\..\..\src\xml\XMLWriter.h">
-      <Filter>src\xml</Filter>
-    </ClInclude>
-    <ClInclude Include="..\..\..\src\effects\nyquist\LoadNyquist.h">
-      <Filter>src\effects\nyquist</Filter>
-    </ClInclude>
-    <ClInclude Include="..\..\..\src\effects\nyquist\Nyquist.h">
-      <Filter>src\effects\nyquist</Filter>
-    </ClInclude>
-    <ClInclude Include="..\..\..\src\commands\AppCommandEvent.h">
-      <Filter>src\commands</Filter>
-    </ClInclude>
-    <ClInclude Include="..\..\..\src\commands\BatchEvalCommand.h">
-      <Filter>src\commands</Filter>
-    </ClInclude>
-    <ClInclude Include="..\..\..\src\commands\Command.h">
-      <Filter>src\commands</Filter>
-    </ClInclude>
-    <ClInclude Include="..\..\..\src\commands\CommandBuilder.h">
-      <Filter>src\commands</Filter>
-    </ClInclude>
-    <ClInclude Include="..\..\..\src\commands\CommandDirectory.h">
-      <Filter>src\commands</Filter>
-    </ClInclude>
-    <ClInclude Include="..\..\..\src\commands\CommandHandler.h">
-      <Filter>src\commands</Filter>
-    </ClInclude>
-    <ClInclude Include="..\..\..\src\commands\CommandManager.h">
-      <Filter>src\commands</Filter>
-    </ClInclude>
-    <ClInclude Include="..\..\..\src\commands\CommandMisc.h">
-      <Filter>src\commands</Filter>
-    </ClInclude>
-    <ClInclude Include="..\..\..\src\commands\CommandSignature.h">
-      <Filter>src\commands</Filter>
-    </ClInclude>
-    <ClInclude Include="..\..\..\src\commands\CommandTargets.h">
-      <Filter>src\commands</Filter>
-    </ClInclude>
-    <ClInclude Include="..\..\..\src\commands\CommandType.h">
-      <Filter>src\commands</Filter>
-    </ClInclude>
-    <ClInclude Include="..\..\..\src\commands\CompareAudioCommand.h">
-      <Filter>src\commands</Filter>
-    </ClInclude>
-    <ClInclude Include="..\..\..\src\commands\ExecMenuCommand.h">
-      <Filter>src\commands</Filter>
-    </ClInclude>
-    <ClInclude Include="..\..\..\src\commands\GetAllMenuCommands.h">
-      <Filter>src\commands</Filter>
-    </ClInclude>
-    <ClInclude Include="..\..\..\src\commands\GetProjectInfoCommand.h">
-      <Filter>src\commands</Filter>
-    </ClInclude>
-    <ClInclude Include="..\..\..\src\commands\GetTrackInfoCommand.h">
-      <Filter>src\commands</Filter>
-    </ClInclude>
-    <ClInclude Include="..\..\..\src\commands\HelpCommand.h">
-      <Filter>src\commands</Filter>
-    </ClInclude>
-    <ClInclude Include="..\..\..\src\commands\ImportExportCommands.h">
-      <Filter>src\commands</Filter>
-    </ClInclude>
-    <ClInclude Include="..\..\..\src\commands\Keyboard.h">
-      <Filter>src\commands</Filter>
-    </ClInclude>
-    <ClInclude Include="..\..\..\src\commands\MessageCommand.h">
-      <Filter>src\commands</Filter>
-    </ClInclude>
-    <ClInclude Include="..\..\..\src\commands\PreferenceCommands.h">
-      <Filter>src\commands</Filter>
-    </ClInclude>
-    <ClInclude Include="..\..\..\src\commands\ResponseQueue.h">
-      <Filter>src\commands</Filter>
-    </ClInclude>
-    <ClInclude Include="..\..\..\src\commands\ScreenshotCommand.h">
-      <Filter>src\commands</Filter>
-    </ClInclude>
-    <ClInclude Include="..\..\..\src\commands\ScriptCommandRelay.h">
-      <Filter>src\commands</Filter>
-    </ClInclude>
-    <ClInclude Include="..\..\..\src\commands\SelectCommand.h">
-      <Filter>src\commands</Filter>
-    </ClInclude>
-    <ClInclude Include="..\..\..\src\commands\SetProjectInfoCommand.h">
-      <Filter>src\commands</Filter>
-    </ClInclude>
-    <ClInclude Include="..\..\..\src\commands\SetTrackInfoCommand.h">
-      <Filter>src\commands</Filter>
-    </ClInclude>
-    <ClInclude Include="..\..\..\src\commands\Validators.h">
-      <Filter>src\commands</Filter>
-    </ClInclude>
-    <ClInclude Include="..\..\..\src\blockfile\LegacyAliasBlockFile.h">
-      <Filter>src\blockfile</Filter>
-    </ClInclude>
-    <ClInclude Include="..\..\..\src\blockfile\LegacyBlockFile.h">
-      <Filter>src\blockfile</Filter>
-    </ClInclude>
-    <ClInclude Include="..\..\..\src\blockfile\ODDecodeBlockFile.h">
-      <Filter>src\blockfile</Filter>
-    </ClInclude>
-    <ClInclude Include="..\..\..\src\blockfile\ODPCMAliasBlockFile.h">
-      <Filter>src\blockfile</Filter>
-    </ClInclude>
-    <ClInclude Include="..\..\..\src\blockfile\PCMAliasBlockFile.h">
-      <Filter>src\blockfile</Filter>
-    </ClInclude>
-    <ClInclude Include="..\..\..\src\blockfile\SilentBlockFile.h">
-      <Filter>src\blockfile</Filter>
-    </ClInclude>
-    <ClInclude Include="..\..\..\src\blockfile\SimpleBlockFile.h">
-      <Filter>src\blockfile</Filter>
-    </ClInclude>
-    <ClInclude Include="..\..\..\src\effects\ladspa\ladspa.h">
-      <Filter>src\effects\ladspa</Filter>
-    </ClInclude>
-    <ClInclude Include="..\..\..\src\effects\ladspa\LadspaEffect.h">
-      <Filter>src\effects\ladspa</Filter>
-    </ClInclude>
-    <ClInclude Include="..\..\..\src\toolbars\ControlToolBar.h">
-      <Filter>src\toolbars</Filter>
-    </ClInclude>
-    <ClInclude Include="..\..\..\src\toolbars\DeviceToolBar.h">
-      <Filter>src\toolbars</Filter>
-    </ClInclude>
-    <ClInclude Include="..\..\..\src\toolbars\EditToolBar.h">
-      <Filter>src\toolbars</Filter>
-    </ClInclude>
-    <ClInclude Include="..\..\..\src\toolbars\MeterToolBar.h">
-      <Filter>src\toolbars</Filter>
-    </ClInclude>
-    <ClInclude Include="..\..\..\src\toolbars\MixerToolBar.h">
-      <Filter>src\toolbars</Filter>
-    </ClInclude>
-    <ClInclude Include="..\..\..\src\toolbars\SelectionBar.h">
-      <Filter>src\toolbars</Filter>
-    </ClInclude>
-    <ClInclude Include="..\..\..\src\toolbars\ToolBar.h">
-      <Filter>src\toolbars</Filter>
-    </ClInclude>
-    <ClInclude Include="..\..\..\src\toolbars\ToolDock.h">
-      <Filter>src\toolbars</Filter>
-    </ClInclude>
-    <ClInclude Include="..\..\..\src\toolbars\ToolManager.h">
-      <Filter>src\toolbars</Filter>
-    </ClInclude>
-    <ClInclude Include="..\..\..\src\toolbars\ToolsToolBar.h">
-      <Filter>src\toolbars</Filter>
-    </ClInclude>
-    <ClInclude Include="..\..\..\src\toolbars\TranscriptionToolBar.h">
-      <Filter>src\toolbars</Filter>
-    </ClInclude>
-    <ClInclude Include="..\..\..\src\effects\vamp\LoadVamp.h">
-      <Filter>src\effects\vamp</Filter>
-    </ClInclude>
-    <ClInclude Include="..\..\..\src\effects\vamp\VampEffect.h">
-      <Filter>src\effects\vamp</Filter>
-    </ClInclude>
-    <ClInclude Include="..\..\..\src\ondemand\ODComputeSummaryTask.h">
-      <Filter>src\ondemand</Filter>
-    </ClInclude>
-    <ClInclude Include="..\..\..\src\ondemand\ODDecodeFFmpegTask.h">
-      <Filter>src\ondemand</Filter>
-    </ClInclude>
-    <ClInclude Include="..\..\..\src\ondemand\ODDecodeFlacTask.h">
-      <Filter>src\ondemand</Filter>
-    </ClInclude>
-    <ClInclude Include="..\..\..\src\ondemand\ODDecodeTask.h">
-      <Filter>src\ondemand</Filter>
-    </ClInclude>
-    <ClInclude Include="..\..\..\src\ondemand\ODManager.h">
-      <Filter>src\ondemand</Filter>
-    </ClInclude>
-    <ClInclude Include="..\..\..\src\ondemand\ODTask.h">
-      <Filter>src\ondemand</Filter>
-    </ClInclude>
-    <ClInclude Include="..\..\..\src\ondemand\ODTaskThread.h">
-      <Filter>src\ondemand</Filter>
-    </ClInclude>
-    <ClInclude Include="..\..\..\src\ondemand\ODWaveTrackTaskQueue.h">
-      <Filter>src\ondemand</Filter>
-    </ClInclude>
-    <ClInclude Include="..\..\..\src\effects\lv2\LoadLV2.h">
-      <Filter>src\effects\lv2</Filter>
-    </ClInclude>
-    <ClInclude Include="..\..\..\src\effects\lv2\LV2Effect.h">
-      <Filter>src\effects\lv2</Filter>
-    </ClInclude>
-    <ClInclude Include="..\..\..\src\SseMathFuncs.h">
-      <Filter>src</Filter>
-    </ClInclude>
-    <ClInclude Include="..\..\..\src\commands\OpenSaveCommands.h">
-      <Filter>src\commands</Filter>
-    </ClInclude>
-    <ClInclude Include="..\..\..\src\import\ImportGStreamer.h">
-      <Filter>src\import</Filter>
-    </ClInclude>
-    <ClInclude Include="..\..\..\src\widgets\HelpSystem.h">
-      <Filter>src\widgets</Filter>
-    </ClInclude>
-    <ClInclude Include="..\..\..\src\import\FormatClassifier.h">
-      <Filter>src\import</Filter>
-    </ClInclude>
-    <ClInclude Include="..\..\..\src\import\SpecPowerMeter.h">
-      <Filter>src\import</Filter>
-    </ClInclude>
-    <ClInclude Include="..\..\..\src\import\MultiFormatReader.h">
-      <Filter>src\import</Filter>
-    </ClInclude>
-    <ClInclude Include="..\..\..\include\audacity\ConfigInterface.h">
-      <Filter>includes\audacity</Filter>
-    </ClInclude>
-    <ClInclude Include="..\..\..\include\audacity\EffectInterface.h">
-      <Filter>includes\audacity</Filter>
-    </ClInclude>
-    <ClInclude Include="..\..\..\include\audacity\IdentInterface.h">
-      <Filter>includes\audacity</Filter>
-    </ClInclude>
-    <ClInclude Include="..\..\..\include\audacity\ImporterInterface.h">
-      <Filter>includes\audacity</Filter>
-    </ClInclude>
-    <ClInclude Include="..\..\..\include\audacity\ModuleInterface.h">
-      <Filter>includes\audacity</Filter>
-    </ClInclude>
-    <ClInclude Include="..\..\..\include\audacity\PluginInterface.h">
-      <Filter>includes\audacity</Filter>
-    </ClInclude>
-    <ClInclude Include="..\..\..\include\audacity\Types.h">
-      <Filter>includes\audacity</Filter>
-    </ClInclude>
-    <ClInclude Include="..\..\..\src\ModuleManager.h">
-      <Filter>src</Filter>
-    </ClInclude>
-    <ClInclude Include="..\..\..\src\effects\EffectRack.h">
-      <Filter>src\effects</Filter>
-    </ClInclude>
-    <ClInclude Include="..\..\..\src\toolbars\SpectralSelectionBar.h">
-      <Filter>src\toolbars</Filter>
-    </ClInclude>
-    <ClInclude Include="..\..\..\src\toolbars\SpectralSelectionBarListener.h">
-      <Filter>src\toolbars</Filter>
-    </ClInclude>
-    <ClInclude Include="..\..\..\src\widgets\NumericTextCtrl.h">
-      <Filter>src\widgets</Filter>
-    </ClInclude>
-    <ClInclude Include="..\..\..\include\audacity\EffectAutomationParameters.h">
-      <Filter>includes\audacity</Filter>
-    </ClInclude>
-    <ClInclude Include="..\..\..\src\effects\Phaser.h">
-      <Filter>src\effects</Filter>
-    </ClInclude>
-    <ClInclude Include="..\..\..\src\effects\NoiseReduction.h">
-      <Filter>src\effects</Filter>
-    </ClInclude>
-    <ClInclude Include="..\..\..\src\DeviceChange.h">
-      <Filter>src</Filter>
-    </ClInclude>
-    <ClInclude Include="..\..\..\src\AudioIOListener.h">
-      <Filter>src</Filter>
-    </ClInclude>
-    <ClInclude Include="..\..\..\src\RevisionIdent.h">
-      <Filter>src</Filter>
-    </ClInclude>
-    <ClInclude Include="..\..\..\src\SelectedRegion.h">
-      <Filter>src</Filter>
-    </ClInclude>
-    <ClInclude Include="..\..\..\src\Diags.h">
-      <Filter>src</Filter>
-    </ClInclude>
-    <ClInclude Include="..\..\..\src\AudacityHeaders.h">
-      <Filter>src</Filter>
-    </ClInclude>
-<<<<<<< HEAD
-    <ClInclude Include="..\..\..\src\effects\VST\VSTControlMSW.h">
-      <Filter>src/effects/VST</Filter>
-=======
-    <ClInclude Include="..\..\..\src\prefs\SpectrogramSettings.h">
-      <Filter>src\prefs</Filter>
-    </ClInclude>
-    <ClInclude Include="..\..\..\src\NumberScale.h">
-      <Filter>src</Filter>
-    </ClInclude>
-    <ClInclude Include="..\..\..\src\prefs\WaveformPrefs.h">
-      <Filter>src\prefs</Filter>
-    </ClInclude>
-    <ClInclude Include="..\..\..\src\prefs\WaveformSettings.h">
-      <Filter>src\prefs</Filter>
-    </ClInclude>
-    <ClInclude Include="..\..\..\src\WaveTrackLocation.h">
-      <Filter>src</Filter>
-    </ClInclude>
-    <ClInclude Include="..\..\..\src\prefs\GUISettings.h">
-      <Filter>src\prefs</Filter>
->>>>>>> b5f9dd3d
-    </ClInclude>
-  </ItemGroup>
-  <ItemGroup>
-    <Image Include="..\..\audacity.ico">
-      <Filter>Resources</Filter>
-    </Image>
-  </ItemGroup>
-  <ItemGroup>
-    <ResourceCompile Include="..\..\audacity.rc">
-      <Filter>Resources</Filter>
-    </ResourceCompile>
-  </ItemGroup>
-  <ItemGroup>
-    <None Include="..\..\ny.rules" />
-    <None Include="..\..\po.rules" />
-  </ItemGroup>
-  <ItemGroup>
-    <CustomBuild Include="..\..\..\nyquist\rawwaves\mand1.raw">
-      <Filter>nyquist\rawwaves</Filter>
-    </CustomBuild>
-    <CustomBuild Include="..\..\..\nyquist\rawwaves\mand10.raw">
-      <Filter>nyquist\rawwaves</Filter>
-    </CustomBuild>
-    <CustomBuild Include="..\..\..\nyquist\rawwaves\mand11.raw">
-      <Filter>nyquist\rawwaves</Filter>
-    </CustomBuild>
-    <CustomBuild Include="..\..\..\nyquist\rawwaves\mand12.raw">
-      <Filter>nyquist\rawwaves</Filter>
-    </CustomBuild>
-    <CustomBuild Include="..\..\..\nyquist\rawwaves\mand2.raw">
-      <Filter>nyquist\rawwaves</Filter>
-    </CustomBuild>
-    <CustomBuild Include="..\..\..\nyquist\rawwaves\mand3.raw">
-      <Filter>nyquist\rawwaves</Filter>
-    </CustomBuild>
-    <CustomBuild Include="..\..\..\nyquist\rawwaves\mand4.raw">
-      <Filter>nyquist\rawwaves</Filter>
-    </CustomBuild>
-    <CustomBuild Include="..\..\..\nyquist\rawwaves\mand5.raw">
-      <Filter>nyquist\rawwaves</Filter>
-    </CustomBuild>
-    <CustomBuild Include="..\..\..\nyquist\rawwaves\mand6.raw">
-      <Filter>nyquist\rawwaves</Filter>
-    </CustomBuild>
-    <CustomBuild Include="..\..\..\nyquist\rawwaves\mand7.raw">
-      <Filter>nyquist\rawwaves</Filter>
-    </CustomBuild>
-    <CustomBuild Include="..\..\..\nyquist\rawwaves\mand8.raw">
-      <Filter>nyquist\rawwaves</Filter>
-    </CustomBuild>
-    <CustomBuild Include="..\..\..\nyquist\rawwaves\mand9.raw">
-      <Filter>nyquist\rawwaves</Filter>
-    </CustomBuild>
-    <CustomBuild Include="..\..\..\nyquist\rawwaves\mandpluk.raw">
-      <Filter>nyquist\rawwaves</Filter>
-    </CustomBuild>
-    <CustomBuild Include="..\..\..\nyquist\rawwaves\marmstk1.raw">
-      <Filter>nyquist\rawwaves</Filter>
-    </CustomBuild>
-    <CustomBuild Include="..\..\..\nyquist\rawwaves\sinewave.raw">
-      <Filter>nyquist\rawwaves</Filter>
-    </CustomBuild>
-    <CustomBuild Include="..\..\..\nyquist\dspprims.lsp">
-      <Filter>nyquist</Filter>
-    </CustomBuild>
-    <CustomBuild Include="..\..\..\nyquist\envelopes.lsp">
-      <Filter>nyquist</Filter>
-    </CustomBuild>
-    <CustomBuild Include="..\..\..\nyquist\equalizer.lsp">
-      <Filter>nyquist</Filter>
-    </CustomBuild>
-    <CustomBuild Include="..\..\..\nyquist\evalenv.lsp">
-      <Filter>nyquist</Filter>
-    </CustomBuild>
-    <CustomBuild Include="..\..\..\nyquist\fileio.lsp">
-      <Filter>nyquist</Filter>
-    </CustomBuild>
-    <CustomBuild Include="..\..\..\nyquist\follow.lsp">
-      <Filter>nyquist</Filter>
-    </CustomBuild>
-    <CustomBuild Include="..\..\..\nyquist\init.lsp">
-      <Filter>nyquist</Filter>
-    </CustomBuild>
-    <CustomBuild Include="..\..\..\nyquist\misc.lsp">
-      <Filter>nyquist</Filter>
-    </CustomBuild>
-    <CustomBuild Include="..\..\..\nyquist\nyinit.lsp">
-      <Filter>nyquist</Filter>
-    </CustomBuild>
-    <CustomBuild Include="..\..\..\nyquist\nyqmisc.lsp">
-      <Filter>nyquist</Filter>
-    </CustomBuild>
-    <CustomBuild Include="..\..\..\nyquist\nyquist-plot.txt">
-      <Filter>nyquist</Filter>
-    </CustomBuild>
-    <CustomBuild Include="..\..\..\nyquist\nyquist.lsp">
-      <Filter>nyquist</Filter>
-    </CustomBuild>
-    <CustomBuild Include="..\..\..\nyquist\printrec.lsp">
-      <Filter>nyquist</Filter>
-    </CustomBuild>
-    <CustomBuild Include="..\..\..\nyquist\profile.lsp">
-      <Filter>nyquist</Filter>
-    </CustomBuild>
-    <CustomBuild Include="..\..\..\nyquist\sal-parse.lsp">
-      <Filter>nyquist</Filter>
-    </CustomBuild>
-    <CustomBuild Include="..\..\..\nyquist\sal.lsp">
-      <Filter>nyquist</Filter>
-    </CustomBuild>
-    <CustomBuild Include="..\..\..\nyquist\seq.lsp">
-      <Filter>nyquist</Filter>
-    </CustomBuild>
-    <CustomBuild Include="..\..\..\nyquist\seqfnint.lsp">
-      <Filter>nyquist</Filter>
-    </CustomBuild>
-    <CustomBuild Include="..\..\..\nyquist\seqmidi.lsp">
-      <Filter>nyquist</Filter>
-    </CustomBuild>
-    <CustomBuild Include="..\..\..\nyquist\sndfnint.lsp">
-      <Filter>nyquist</Filter>
-    </CustomBuild>
-    <CustomBuild Include="..\..\..\nyquist\stk.lsp">
-      <Filter>nyquist</Filter>
-    </CustomBuild>
-    <CustomBuild Include="..\..\..\lib-src\libnyquist\nyquist\sys\win\msvc\system.lsp">
-      <Filter>nyquist</Filter>
-    </CustomBuild>
-    <CustomBuild Include="..\..\..\nyquist\xlinit.lsp">
-      <Filter>nyquist</Filter>
-    </CustomBuild>
-    <CustomBuild Include="..\..\..\nyquist\xm.lsp">
-      <Filter>nyquist</Filter>
-    </CustomBuild>
-    <CustomBuild Include="..\..\..\nyquist\test.lsp" />
-    <CustomBuild Include="..\..\..\nyquist\upic.sal" />
-    <CustomBuild Include="..\..\..\nyquist\velocity.lsp" />
-  </ItemGroup>
-  <ItemGroup>
-    <copy Include="..\..\..\plug-ins\adjustable-fade.ny">
-      <Filter>plug-ins</Filter>
-    </copy>
-    <copy Include="..\..\..\plug-ins\beat.ny">
-      <Filter>plug-ins</Filter>
-    </copy>
-    <copy Include="..\..\..\plug-ins\clicktrack.ny">
-      <Filter>plug-ins</Filter>
-    </copy>
-    <copy Include="..\..\..\plug-ins\clipfix.ny">
-      <Filter>plug-ins</Filter>
-    </copy>
-    <copy Include="..\..\..\plug-ins\delay.ny">
-      <Filter>plug-ins</Filter>
-    </copy>
-    <copy Include="..\..\..\plug-ins\equalabel.ny">
-      <Filter>plug-ins</Filter>
-    </copy>
-    <copy Include="..\..\..\plug-ins\highpass.ny">
-      <Filter>plug-ins</Filter>
-    </copy>
-    <copy Include="..\..\..\plug-ins\lowpass.ny">
-      <Filter>plug-ins</Filter>
-    </copy>
-    <copy Include="..\..\..\plug-ins\notch.ny">
-      <Filter>plug-ins</Filter>
-    </copy>
-    <copy Include="..\..\..\plug-ins\pluck.ny">
-      <Filter>plug-ins</Filter>
-    </copy>
-    <copy Include="..\..\..\plug-ins\rissetdrum.ny">
-      <Filter>plug-ins</Filter>
-    </copy>
-    <copy Include="..\..\..\plug-ins\sample-data-export.ny">
-      <Filter>plug-ins</Filter>
-    </copy>
-    <copy Include="..\..\..\plug-ins\SilenceMarker.ny">
-      <Filter>plug-ins</Filter>
-    </copy>
-    <copy Include="..\..\..\plug-ins\SoundFinder.ny">
-      <Filter>plug-ins</Filter>
-    </copy>
-    <copy Include="..\..\..\plug-ins\StudioFadeOut.ny">
-      <Filter>plug-ins</Filter>
-    </copy>
-    <copy Include="..\..\..\plug-ins\tremolo.ny">
-      <Filter>plug-ins</Filter>
-    </copy>
-    <copy Include="..\..\..\plug-ins\vocalremover.ny">
-      <Filter>plug-ins</Filter>
-    </copy>
-    <copy Include="..\..\..\plug-ins\vocoder.ny">
-      <Filter>plug-ins</Filter>
-    </copy>
-    <copy Include="..\..\..\plug-ins\crossfadetracks.ny">
-      <Filter>plug-ins</Filter>
-    </copy>
-    <copy Include="..\..\..\plug-ins\SpectralEditMulti.ny">
-      <Filter>plug-ins</Filter>
-    </copy>
-    <copy Include="..\..\..\plug-ins\SpectralEditParametricEQ.ny">
-      <Filter>plug-ins</Filter>
-    </copy>
-    <copy Include="..\..\..\plug-ins\SpectralEditShelves.ny">
-      <Filter>plug-ins</Filter>
-    </copy>
-    <copy Include="..\..\..\plug-ins\crossfadeclips.ny">
-      <Filter>plug-ins</Filter>
-    </copy>
-    <copy Include="..\..\..\plug-ins\limiter.ny">
-      <Filter>plug-ins</Filter>
-    </copy>
-    <copy Include="..\..\..\plug-ins\vocalrediso.ny">
-      <Filter>plug-ins</Filter>
-    </copy>
-  </ItemGroup>
+﻿<?xml version="1.0" encoding="utf-8"?>
+<Project ToolsVersion="4.0" xmlns="http://schemas.microsoft.com/developer/msbuild/2003">
+  <ItemGroup>
+    <Filter Include="src">
+      <UniqueIdentifier>{348bf572-4c97-4a76-89f3-117a94118ff5}</UniqueIdentifier>
+      <Extensions>
+      </Extensions>
+    </Filter>
+    <Filter Include="Resources">
+      <UniqueIdentifier>{67e0ccd0-e2da-46a1-80b9-b27e85475080}</UniqueIdentifier>
+    </Filter>
+    <Filter Include="plug-ins">
+      <UniqueIdentifier>{cfc19d3c-fac3-4724-b677-d446d9dd10a5}</UniqueIdentifier>
+    </Filter>
+    <Filter Include="nyquist">
+      <UniqueIdentifier>{df132fc5-4e81-4e57-a754-f9d639179bca}</UniqueIdentifier>
+    </Filter>
+    <Filter Include="nyquist\rawwaves">
+      <UniqueIdentifier>{5e31814b-dcd1-4c9a-977b-88b4a51e8226}</UniqueIdentifier>
+    </Filter>
+    <Filter Include="includes">
+      <UniqueIdentifier>{ce332b42-4385-473c-ad9c-f385ea2e6c73}</UniqueIdentifier>
+    </Filter>
+    <Filter Include="includes\audacity">
+      <UniqueIdentifier>{2bfa6793-371a-4d2e-b3f4-fb033a0c5729}</UniqueIdentifier>
+    </Filter>
+    <Filter Include="src\blockfile">
+      <UniqueIdentifier>{884d4cdc-e8f1-45f3-b5a6-5b8ac56b7d91}</UniqueIdentifier>
+    </Filter>
+    <Filter Include="src\commands">
+      <UniqueIdentifier>{045249ee-cc52-4743-a1b9-e0532f4488d5}</UniqueIdentifier>
+    </Filter>
+    <Filter Include="src\effects">
+      <UniqueIdentifier>{eaa919b2-fa74-43bf-882e-d62b1365d884}</UniqueIdentifier>
+    </Filter>
+    <Filter Include="src\export">
+      <UniqueIdentifier>{45fbd203-4e13-441d-a7a2-e4614d6a67f7}</UniqueIdentifier>
+    </Filter>
+    <Filter Include="src\import">
+      <UniqueIdentifier>{fcf0dda3-8121-4954-94ef-7cec6d1a163d}</UniqueIdentifier>
+    </Filter>
+    <Filter Include="src\ondemand">
+      <UniqueIdentifier>{4180976f-8b29-41b8-af53-86d2aed120ec}</UniqueIdentifier>
+    </Filter>
+    <Filter Include="src\prefs">
+      <UniqueIdentifier>{aa973747-536e-4acd-a418-f1aacd9698ed}</UniqueIdentifier>
+    </Filter>
+    <Filter Include="src\toolbars">
+      <UniqueIdentifier>{03d93315-5b4c-4f40-aded-9b496497657d}</UniqueIdentifier>
+    </Filter>
+    <Filter Include="src\widgets">
+      <UniqueIdentifier>{daec450f-84fa-4e72-ba52-e0733f2c5acf}</UniqueIdentifier>
+    </Filter>
+    <Filter Include="src\xml">
+      <UniqueIdentifier>{b2dffd13-d86c-4502-833b-3fa052e447a5}</UniqueIdentifier>
+    </Filter>
+    <Filter Include="src\effects\ladspa">
+      <UniqueIdentifier>{ab8cc474-825f-462e-a5da-d2055f6235ed}</UniqueIdentifier>
+    </Filter>
+    <Filter Include="src\effects\lv2">
+      <UniqueIdentifier>{cfbc5496-9828-4c04-8e02-35a5e81cf092}</UniqueIdentifier>
+    </Filter>
+    <Filter Include="src\effects\nyquist">
+      <UniqueIdentifier>{bcfcf79a-6a8d-4768-8ee1-cf503eaecbf9}</UniqueIdentifier>
+    </Filter>
+    <Filter Include="src\effects\vamp">
+      <UniqueIdentifier>{1cd73294-06e2-42be-b7c0-2d620f621ec2}</UniqueIdentifier>
+    </Filter>
+    <Filter Include="src\effects\VST">
+      <UniqueIdentifier>{99325e00-3930-4e03-a599-999f275db78e}</UniqueIdentifier>
+    </Filter>
+  </ItemGroup>
+  <ItemGroup>
+    <ClCompile Include="..\..\..\src\AboutDialog.cpp">
+      <Filter>src</Filter>
+    </ClCompile>
+    <ClCompile Include="..\..\..\src\AColor.cpp">
+      <Filter>src</Filter>
+    </ClCompile>
+    <ClCompile Include="..\..\..\src\AudacityApp.cpp">
+      <Filter>src</Filter>
+    </ClCompile>
+    <ClCompile Include="..\..\..\src\AudacityHeaders.cpp">
+      <Filter>src</Filter>
+    </ClCompile>
+    <ClCompile Include="..\..\..\src\AudacityLogger.cpp">
+      <Filter>src</Filter>
+    </ClCompile>
+    <ClCompile Include="..\..\..\src\AudioIO.cpp">
+      <Filter>src</Filter>
+    </ClCompile>
+    <ClCompile Include="..\..\..\src\AutoRecovery.cpp">
+      <Filter>src</Filter>
+    </ClCompile>
+    <ClCompile Include="..\..\..\src\BatchCommandDialog.cpp">
+      <Filter>src</Filter>
+    </ClCompile>
+    <ClCompile Include="..\..\..\src\BatchCommands.cpp">
+      <Filter>src</Filter>
+    </ClCompile>
+    <ClCompile Include="..\..\..\src\BatchProcessDialog.cpp">
+      <Filter>src</Filter>
+    </ClCompile>
+    <ClCompile Include="..\..\..\src\Benchmark.cpp">
+      <Filter>src</Filter>
+    </ClCompile>
+    <ClCompile Include="..\..\..\src\BlockFile.cpp">
+      <Filter>src</Filter>
+    </ClCompile>
+    <ClCompile Include="..\..\..\src\Dependencies.cpp">
+      <Filter>src</Filter>
+    </ClCompile>
+    <ClCompile Include="..\..\..\src\DeviceManager.cpp">
+      <Filter>src</Filter>
+    </ClCompile>
+    <ClCompile Include="..\..\..\src\DirManager.cpp">
+      <Filter>src</Filter>
+    </ClCompile>
+    <ClCompile Include="..\..\..\src\Dither.cpp">
+      <Filter>src</Filter>
+    </ClCompile>
+    <ClCompile Include="..\..\..\src\Envelope.cpp">
+      <Filter>src</Filter>
+    </ClCompile>
+    <ClCompile Include="..\..\..\src\FFmpeg.cpp">
+      <Filter>src</Filter>
+    </ClCompile>
+    <ClCompile Include="..\..\..\src\FFT.cpp">
+      <Filter>src</Filter>
+    </ClCompile>
+    <ClCompile Include="..\..\..\src\FileFormats.cpp">
+      <Filter>src</Filter>
+    </ClCompile>
+    <ClCompile Include="..\..\..\src\FileIO.cpp">
+      <Filter>src</Filter>
+    </ClCompile>
+    <ClCompile Include="..\..\..\src\FileNames.cpp">
+      <Filter>src</Filter>
+    </ClCompile>
+    <ClCompile Include="..\..\..\src\FreqWindow.cpp">
+      <Filter>src</Filter>
+    </ClCompile>
+    <ClCompile Include="..\..\..\src\HelpText.cpp">
+      <Filter>src</Filter>
+    </ClCompile>
+    <ClCompile Include="..\..\..\src\HistoryWindow.cpp">
+      <Filter>src</Filter>
+    </ClCompile>
+    <ClCompile Include="..\..\..\src\ImageManipulation.cpp">
+      <Filter>src</Filter>
+    </ClCompile>
+    <ClCompile Include="..\..\..\src\Internat.cpp">
+      <Filter>src</Filter>
+    </ClCompile>
+    <ClCompile Include="..\..\..\src\InterpolateAudio.cpp">
+      <Filter>src</Filter>
+    </ClCompile>
+    <ClCompile Include="..\..\..\src\LabelDialog.cpp">
+      <Filter>src</Filter>
+    </ClCompile>
+    <ClCompile Include="..\..\..\src\LabelTrack.cpp">
+      <Filter>src</Filter>
+    </ClCompile>
+    <ClCompile Include="..\..\..\src\LangChoice.cpp">
+      <Filter>src</Filter>
+    </ClCompile>
+    <ClCompile Include="..\..\..\src\Languages.cpp">
+      <Filter>src</Filter>
+    </ClCompile>
+    <ClCompile Include="..\..\..\src\Legacy.cpp">
+      <Filter>src</Filter>
+    </ClCompile>
+    <ClCompile Include="..\..\..\src\Lyrics.cpp">
+      <Filter>src</Filter>
+    </ClCompile>
+    <ClCompile Include="..\..\..\src\LyricsWindow.cpp">
+      <Filter>src</Filter>
+    </ClCompile>
+    <ClCompile Include="..\..\..\src\Matrix.cpp">
+      <Filter>src</Filter>
+    </ClCompile>
+    <ClCompile Include="..\..\..\src\Menus.cpp">
+      <Filter>src</Filter>
+    </ClCompile>
+    <ClCompile Include="..\..\..\src\Mix.cpp">
+      <Filter>src</Filter>
+    </ClCompile>
+    <ClCompile Include="..\..\..\src\MixerBoard.cpp">
+      <Filter>src</Filter>
+    </ClCompile>
+    <ClCompile Include="..\..\..\lib-src\lib-widget-extra\NonGuiThread.cpp">
+      <Filter>src</Filter>
+    </ClCompile>
+    <ClCompile Include="..\..\..\src\NoteTrack.cpp">
+      <Filter>src</Filter>
+    </ClCompile>
+    <ClCompile Include="..\..\..\src\PitchName.cpp">
+      <Filter>src</Filter>
+    </ClCompile>
+    <ClCompile Include="..\..\..\src\PlatformCompatibility.cpp">
+      <Filter>src</Filter>
+    </ClCompile>
+    <ClCompile Include="..\..\..\src\PluginManager.cpp">
+      <Filter>src</Filter>
+    </ClCompile>
+    <ClCompile Include="..\..\..\src\Prefs.cpp">
+      <Filter>src</Filter>
+    </ClCompile>
+    <ClCompile Include="..\..\..\src\Printing.cpp">
+      <Filter>src</Filter>
+    </ClCompile>
+    <ClCompile Include="..\..\..\src\Profiler.cpp">
+      <Filter>src</Filter>
+    </ClCompile>
+    <ClCompile Include="..\..\..\src\Project.cpp">
+      <Filter>src</Filter>
+    </ClCompile>
+    <ClCompile Include="..\..\..\src\RealFFTf.cpp">
+      <Filter>src</Filter>
+    </ClCompile>
+    <ClCompile Include="..\..\..\src\Resample.cpp">
+      <Filter>src</Filter>
+    </ClCompile>
+    <ClCompile Include="..\..\..\src\RingBuffer.cpp">
+      <Filter>src</Filter>
+    </ClCompile>
+    <ClCompile Include="..\..\..\src\SampleFormat.cpp">
+      <Filter>src</Filter>
+    </ClCompile>
+    <ClCompile Include="..\..\..\src\Screenshot.cpp">
+      <Filter>src</Filter>
+    </ClCompile>
+    <ClCompile Include="..\..\..\src\Sequence.cpp">
+      <Filter>src</Filter>
+    </ClCompile>
+    <ClCompile Include="..\..\..\src\Shuttle.cpp">
+      <Filter>src</Filter>
+    </ClCompile>
+    <ClCompile Include="..\..\..\src\ShuttleGui.cpp">
+      <Filter>src</Filter>
+    </ClCompile>
+    <ClCompile Include="..\..\..\src\ShuttlePrefs.cpp">
+      <Filter>src</Filter>
+    </ClCompile>
+    <ClCompile Include="..\..\..\src\Snap.cpp">
+      <Filter>src</Filter>
+    </ClCompile>
+    <ClCompile Include="..\..\..\src\SoundActivatedRecord.cpp">
+      <Filter>src</Filter>
+    </ClCompile>
+    <ClCompile Include="..\..\..\src\Spectrum.cpp">
+      <Filter>src</Filter>
+    </ClCompile>
+    <ClCompile Include="..\..\..\src\SplashDialog.cpp">
+      <Filter>src</Filter>
+    </ClCompile>
+    <ClCompile Include="..\..\..\src\Tags.cpp">
+      <Filter>src</Filter>
+    </ClCompile>
+    <ClCompile Include="..\..\..\src\Theme.cpp">
+      <Filter>src</Filter>
+    </ClCompile>
+    <ClCompile Include="..\..\..\src\TimeDialog.cpp">
+      <Filter>src</Filter>
+    </ClCompile>
+    <ClCompile Include="..\..\..\src\TimerRecordDialog.cpp">
+      <Filter>src</Filter>
+    </ClCompile>
+    <ClCompile Include="..\..\..\src\TimeTrack.cpp">
+      <Filter>src</Filter>
+    </ClCompile>
+    <ClCompile Include="..\..\..\src\Track.cpp">
+      <Filter>src</Filter>
+    </ClCompile>
+    <ClCompile Include="..\..\..\src\TrackArtist.cpp">
+      <Filter>src</Filter>
+    </ClCompile>
+    <ClCompile Include="..\..\..\src\TrackPanel.cpp">
+      <Filter>src</Filter>
+    </ClCompile>
+    <ClCompile Include="..\..\..\src\TrackPanelAx.cpp">
+      <Filter>src</Filter>
+    </ClCompile>
+    <ClCompile Include="..\..\..\src\UndoManager.cpp">
+      <Filter>src</Filter>
+    </ClCompile>
+    <ClCompile Include="..\..\..\src\VoiceKey.cpp">
+      <Filter>src</Filter>
+    </ClCompile>
+    <ClCompile Include="..\..\..\src\WaveClip.cpp">
+      <Filter>src</Filter>
+    </ClCompile>
+    <ClCompile Include="..\..\..\src\WaveTrack.cpp">
+      <Filter>src</Filter>
+    </ClCompile>
+    <ClCompile Include="..\..\..\src\WrappedType.cpp">
+      <Filter>src</Filter>
+    </ClCompile>
+    <ClCompile Include="..\..\..\src\effects\Amplify.cpp">
+      <Filter>src\effects</Filter>
+    </ClCompile>
+    <ClCompile Include="..\..\..\src\effects\AutoDuck.cpp">
+      <Filter>src\effects</Filter>
+    </ClCompile>
+    <ClCompile Include="..\..\..\src\effects\BassTreble.cpp">
+      <Filter>src\effects</Filter>
+    </ClCompile>
+    <ClCompile Include="..\..\..\src\effects\Biquad.cpp">
+      <Filter>src\effects</Filter>
+    </ClCompile>
+    <ClCompile Include="..\..\..\src\effects\ChangePitch.cpp">
+      <Filter>src\effects</Filter>
+    </ClCompile>
+    <ClCompile Include="..\..\..\src\effects\ChangeSpeed.cpp">
+      <Filter>src\effects</Filter>
+    </ClCompile>
+    <ClCompile Include="..\..\..\src\effects\ChangeTempo.cpp">
+      <Filter>src\effects</Filter>
+    </ClCompile>
+    <ClCompile Include="..\..\..\src\effects\ClickRemoval.cpp">
+      <Filter>src\effects</Filter>
+    </ClCompile>
+    <ClCompile Include="..\..\..\src\effects\Compressor.cpp">
+      <Filter>src\effects</Filter>
+    </ClCompile>
+    <ClCompile Include="..\..\..\src\effects\Contrast.cpp">
+      <Filter>src\effects</Filter>
+    </ClCompile>
+    <ClCompile Include="..\..\..\src\effects\DtmfGen.cpp">
+      <Filter>src\effects</Filter>
+    </ClCompile>
+    <ClCompile Include="..\..\..\src\effects\Echo.cpp">
+      <Filter>src\effects</Filter>
+    </ClCompile>
+    <ClCompile Include="..\..\..\src\effects\Effect.cpp">
+      <Filter>src\effects</Filter>
+    </ClCompile>
+    <ClCompile Include="..\..\..\src\effects\EffectManager.cpp">
+      <Filter>src\effects</Filter>
+    </ClCompile>
+    <ClCompile Include="..\..\..\src\effects\Equalization.cpp">
+      <Filter>src\effects</Filter>
+    </ClCompile>
+    <ClCompile Include="..\..\..\src\effects\Fade.cpp">
+      <Filter>src\effects</Filter>
+    </ClCompile>
+    <ClCompile Include="..\..\..\src\effects\FindClipping.cpp">
+      <Filter>src\effects</Filter>
+    </ClCompile>
+    <ClCompile Include="..\..\..\src\effects\Generator.cpp">
+      <Filter>src\effects</Filter>
+    </ClCompile>
+    <ClCompile Include="..\..\..\src\effects\Invert.cpp">
+      <Filter>src\effects</Filter>
+    </ClCompile>
+    <ClCompile Include="..\..\..\src\effects\Leveller.cpp">
+      <Filter>src\effects</Filter>
+    </ClCompile>
+    <ClCompile Include="..\..\..\src\effects\LoadEffects.cpp">
+      <Filter>src\effects</Filter>
+    </ClCompile>
+    <ClCompile Include="..\..\..\src\effects\Noise.cpp">
+      <Filter>src\effects</Filter>
+    </ClCompile>
+    <ClCompile Include="..\..\..\src\effects\NoiseRemoval.cpp">
+      <Filter>src\effects</Filter>
+    </ClCompile>
+    <ClCompile Include="..\..\..\src\effects\Normalize.cpp">
+      <Filter>src\effects</Filter>
+    </ClCompile>
+    <ClCompile Include="..\..\..\src\effects\Paulstretch.cpp">
+      <Filter>src\effects</Filter>
+    </ClCompile>
+    <ClCompile Include="..\..\..\src\effects\Repair.cpp">
+      <Filter>src\effects</Filter>
+    </ClCompile>
+    <ClCompile Include="..\..\..\src\effects\Repeat.cpp">
+      <Filter>src\effects</Filter>
+    </ClCompile>
+    <ClCompile Include="..\..\..\src\effects\Reverb.cpp">
+      <Filter>src\effects</Filter>
+    </ClCompile>
+    <ClCompile Include="..\..\..\src\effects\Reverse.cpp">
+      <Filter>src\effects</Filter>
+    </ClCompile>
+    <ClCompile Include="..\..\..\src\effects\SBSMSEffect.cpp">
+      <Filter>src\effects</Filter>
+    </ClCompile>
+    <ClCompile Include="..\..\..\src\effects\ScienFilter.cpp">
+      <Filter>src\effects</Filter>
+    </ClCompile>
+    <ClCompile Include="..\..\..\src\effects\ScoreAlignDialog.cpp">
+      <Filter>src\effects</Filter>
+    </ClCompile>
+    <ClCompile Include="..\..\..\src\effects\Silence.cpp">
+      <Filter>src\effects</Filter>
+    </ClCompile>
+    <ClCompile Include="..\..\..\src\effects\SimpleMono.cpp">
+      <Filter>src\effects</Filter>
+    </ClCompile>
+    <ClCompile Include="..\..\..\src\effects\SoundTouchEffect.cpp">
+      <Filter>src\effects</Filter>
+    </ClCompile>
+    <ClCompile Include="..\..\..\src\effects\StereoToMono.cpp">
+      <Filter>src\effects</Filter>
+    </ClCompile>
+    <ClCompile Include="..\..\..\src\effects\TimeScale.cpp">
+      <Filter>src\effects</Filter>
+    </ClCompile>
+    <ClCompile Include="..\..\..\src\effects\TimeWarper.cpp">
+      <Filter>src\effects</Filter>
+    </ClCompile>
+    <ClCompile Include="..\..\..\src\effects\ToneGen.cpp">
+      <Filter>src\effects</Filter>
+    </ClCompile>
+    <ClCompile Include="..\..\..\src\effects\TruncSilence.cpp">
+      <Filter>src\effects</Filter>
+    </ClCompile>
+    <ClCompile Include="..\..\..\src\effects\TwoPassSimpleMono.cpp">
+      <Filter>src\effects</Filter>
+    </ClCompile>
+    <ClCompile Include="..\..\..\src\effects\Wahwah.cpp">
+      <Filter>src\effects</Filter>
+    </ClCompile>
+    <ClCompile Include="..\..\..\src\effects\VST\VSTEffect.cpp">
+      <Filter>src\effects\VST</Filter>
+    </ClCompile>
+    <ClCompile Include="..\..\..\src\export\Export.cpp">
+      <Filter>src\export</Filter>
+    </ClCompile>
+    <ClCompile Include="..\..\..\src\export\ExportCL.cpp">
+      <Filter>src\export</Filter>
+    </ClCompile>
+    <ClCompile Include="..\..\..\src\export\ExportFFmpeg.cpp">
+      <Filter>src\export</Filter>
+    </ClCompile>
+    <ClCompile Include="..\..\..\src\export\ExportFFmpegDialogs.cpp">
+      <Filter>src\export</Filter>
+    </ClCompile>
+    <ClCompile Include="..\..\..\src\export\ExportFLAC.cpp">
+      <Filter>src\export</Filter>
+    </ClCompile>
+    <ClCompile Include="..\..\..\src\export\ExportMP2.cpp">
+      <Filter>src\export</Filter>
+    </ClCompile>
+    <ClCompile Include="..\..\..\src\export\ExportMP3.cpp">
+      <Filter>src\export</Filter>
+    </ClCompile>
+    <ClCompile Include="..\..\..\src\export\ExportMultiple.cpp">
+      <Filter>src\export</Filter>
+    </ClCompile>
+    <ClCompile Include="..\..\..\src\export\ExportOGG.cpp">
+      <Filter>src\export</Filter>
+    </ClCompile>
+    <ClCompile Include="..\..\..\src\export\ExportPCM.cpp">
+      <Filter>src\export</Filter>
+    </ClCompile>
+    <ClCompile Include="..\..\..\src\import\Import.cpp">
+      <Filter>src\import</Filter>
+    </ClCompile>
+    <ClCompile Include="..\..\..\src\import\ImportFFmpeg.cpp">
+      <Filter>src\import</Filter>
+    </ClCompile>
+    <ClCompile Include="..\..\..\src\import\ImportFLAC.cpp">
+      <Filter>src\import</Filter>
+    </ClCompile>
+    <ClCompile Include="..\..\..\src\import\ImportLOF.cpp">
+      <Filter>src\import</Filter>
+    </ClCompile>
+    <ClCompile Include="..\..\..\src\import\ImportMIDI.cpp">
+      <Filter>src\import</Filter>
+    </ClCompile>
+    <ClCompile Include="..\..\..\src\import\ImportMP3.cpp">
+      <Filter>src\import</Filter>
+    </ClCompile>
+    <ClCompile Include="..\..\..\src\import\ImportOGG.cpp">
+      <Filter>src\import</Filter>
+    </ClCompile>
+    <ClCompile Include="..\..\..\src\import\ImportPCM.cpp">
+      <Filter>src\import</Filter>
+    </ClCompile>
+    <ClCompile Include="..\..\..\src\import\ImportRaw.cpp">
+      <Filter>src\import</Filter>
+    </ClCompile>
+    <ClCompile Include="..\..\..\src\import\RawAudioGuess.cpp">
+      <Filter>src\import</Filter>
+    </ClCompile>
+    <ClCompile Include="..\..\..\src\prefs\BatchPrefs.cpp">
+      <Filter>src\prefs</Filter>
+    </ClCompile>
+    <ClCompile Include="..\..\..\src\prefs\DevicePrefs.cpp">
+      <Filter>src\prefs</Filter>
+    </ClCompile>
+    <ClCompile Include="..\..\..\src\prefs\DirectoriesPrefs.cpp">
+      <Filter>src\prefs</Filter>
+    </ClCompile>
+    <ClCompile Include="..\..\..\src\prefs\EffectsPrefs.cpp">
+      <Filter>src\prefs</Filter>
+    </ClCompile>
+    <ClCompile Include="..\..\..\src\prefs\ExtImportPrefs.cpp">
+      <Filter>src\prefs</Filter>
+    </ClCompile>
+    <ClCompile Include="..\..\..\src\prefs\GUIPrefs.cpp">
+      <Filter>src\prefs</Filter>
+    </ClCompile>
+    <ClCompile Include="..\..\..\src\prefs\ImportExportPrefs.cpp">
+      <Filter>src\prefs</Filter>
+    </ClCompile>
+    <ClCompile Include="..\..\..\src\prefs\KeyConfigPrefs.cpp">
+      <Filter>src\prefs</Filter>
+    </ClCompile>
+    <ClCompile Include="..\..\..\src\prefs\LibraryPrefs.cpp">
+      <Filter>src\prefs</Filter>
+    </ClCompile>
+    <ClCompile Include="..\..\..\src\prefs\MidiIOPrefs.cpp">
+      <Filter>src\prefs</Filter>
+    </ClCompile>
+    <ClCompile Include="..\..\..\src\prefs\ModulePrefs.cpp">
+      <Filter>src\prefs</Filter>
+    </ClCompile>
+    <ClCompile Include="..\..\..\src\prefs\MousePrefs.cpp">
+      <Filter>src\prefs</Filter>
+    </ClCompile>
+    <ClCompile Include="..\..\..\src\prefs\PlaybackPrefs.cpp">
+      <Filter>src\prefs</Filter>
+    </ClCompile>
+    <ClCompile Include="..\..\..\src\prefs\PrefsDialog.cpp">
+      <Filter>src\prefs</Filter>
+    </ClCompile>
+    <ClCompile Include="..\..\..\src\prefs\ProjectsPrefs.cpp">
+      <Filter>src\prefs</Filter>
+    </ClCompile>
+    <ClCompile Include="..\..\..\src\prefs\QualityPrefs.cpp">
+      <Filter>src\prefs</Filter>
+    </ClCompile>
+    <ClCompile Include="..\..\..\src\prefs\RecordingPrefs.cpp">
+      <Filter>src\prefs</Filter>
+    </ClCompile>
+    <ClCompile Include="..\..\..\src\prefs\SpectrumPrefs.cpp">
+      <Filter>src\prefs</Filter>
+    </ClCompile>
+    <ClCompile Include="..\..\..\src\prefs\ThemePrefs.cpp">
+      <Filter>src\prefs</Filter>
+    </ClCompile>
+    <ClCompile Include="..\..\..\src\prefs\TracksPrefs.cpp">
+      <Filter>src\prefs</Filter>
+    </ClCompile>
+    <ClCompile Include="..\..\..\src\prefs\WarningsPrefs.cpp">
+      <Filter>src\prefs</Filter>
+    </ClCompile>
+    <ClCompile Include="..\..\..\src\widgets\AButton.cpp">
+      <Filter>src\widgets</Filter>
+    </ClCompile>
+    <ClCompile Include="..\..\..\src\widgets\ASlider.cpp">
+      <Filter>src\widgets</Filter>
+    </ClCompile>
+    <ClCompile Include="..\..\..\src\widgets\AttachableScrollBar.cpp">
+      <Filter>src\widgets</Filter>
+    </ClCompile>
+    <ClCompile Include="..\..\..\src\widgets\ErrorDialog.cpp">
+      <Filter>src\widgets</Filter>
+    </ClCompile>
+    <ClCompile Include="..\..\..\src\widgets\ExpandingToolBar.cpp">
+      <Filter>src\widgets</Filter>
+    </ClCompile>
+    <ClCompile Include="..\..\..\src\widgets\FileHistory.cpp">
+      <Filter>src\widgets</Filter>
+    </ClCompile>
+    <ClCompile Include="..\..\..\src\widgets\Grabber.cpp">
+      <Filter>src\widgets</Filter>
+    </ClCompile>
+    <ClCompile Include="..\..\..\src\widgets\Grid.cpp">
+      <Filter>src\widgets</Filter>
+    </ClCompile>
+    <ClCompile Include="..\..\..\src\widgets\HtmlWindow.cpp">
+      <Filter>src\widgets</Filter>
+    </ClCompile>
+    <ClCompile Include="..\..\..\src\widgets\ImageRoll.cpp">
+      <Filter>src\widgets</Filter>
+    </ClCompile>
+    <ClCompile Include="..\..\..\src\widgets\KeyView.cpp">
+      <Filter>src\widgets</Filter>
+    </ClCompile>
+    <ClCompile Include="..\..\..\src\widgets\LinkingHtmlWindow.cpp">
+      <Filter>src\widgets</Filter>
+    </ClCompile>
+    <ClCompile Include="..\..\..\src\widgets\Meter.cpp">
+      <Filter>src\widgets</Filter>
+    </ClCompile>
+    <ClCompile Include="..\..\..\src\widgets\MultiDialog.cpp">
+      <Filter>src\widgets</Filter>
+    </ClCompile>
+    <ClCompile Include="..\..\..\src\widgets\numformatter.cpp">
+      <Filter>src\widgets</Filter>
+    </ClCompile>
+    <ClCompile Include="..\..\..\src\widgets\ProgressDialog.cpp">
+      <Filter>src\widgets</Filter>
+    </ClCompile>
+    <ClCompile Include="..\..\..\src\widgets\Ruler.cpp">
+      <Filter>src\widgets</Filter>
+    </ClCompile>
+    <ClCompile Include="..\..\..\src\widgets\valnum.cpp">
+      <Filter>src\widgets</Filter>
+    </ClCompile>
+    <ClCompile Include="..\..\..\src\widgets\Warning.cpp">
+      <Filter>src\widgets</Filter>
+    </ClCompile>
+    <ClCompile Include="..\..\..\src\xml\XMLFileReader.cpp">
+      <Filter>src\xml</Filter>
+    </ClCompile>
+    <ClCompile Include="..\..\..\src\xml\XMLTagHandler.cpp">
+      <Filter>src\xml</Filter>
+    </ClCompile>
+    <ClCompile Include="..\..\..\src\xml\XMLWriter.cpp">
+      <Filter>src\xml</Filter>
+    </ClCompile>
+    <ClCompile Include="..\..\..\src\effects\nyquist\LoadNyquist.cpp">
+      <Filter>src\effects\nyquist</Filter>
+    </ClCompile>
+    <ClCompile Include="..\..\..\src\effects\nyquist\Nyquist.cpp">
+      <Filter>src\effects\nyquist</Filter>
+    </ClCompile>
+    <ClCompile Include="..\..\..\src\commands\AppCommandEvent.cpp">
+      <Filter>src\commands</Filter>
+    </ClCompile>
+    <ClCompile Include="..\..\..\src\commands\BatchEvalCommand.cpp">
+      <Filter>src\commands</Filter>
+    </ClCompile>
+    <ClCompile Include="..\..\..\src\commands\Command.cpp">
+      <Filter>src\commands</Filter>
+    </ClCompile>
+    <ClCompile Include="..\..\..\src\commands\CommandBuilder.cpp">
+      <Filter>src\commands</Filter>
+    </ClCompile>
+    <ClCompile Include="..\..\..\src\commands\CommandDirectory.cpp">
+      <Filter>src\commands</Filter>
+    </ClCompile>
+    <ClCompile Include="..\..\..\src\commands\CommandHandler.cpp">
+      <Filter>src\commands</Filter>
+    </ClCompile>
+    <ClCompile Include="..\..\..\src\commands\CommandManager.cpp">
+      <Filter>src\commands</Filter>
+    </ClCompile>
+    <ClCompile Include="..\..\..\src\commands\CommandSignature.cpp">
+      <Filter>src\commands</Filter>
+    </ClCompile>
+    <ClCompile Include="..\..\..\src\commands\CommandType.cpp">
+      <Filter>src\commands</Filter>
+    </ClCompile>
+    <ClCompile Include="..\..\..\src\commands\CompareAudioCommand.cpp">
+      <Filter>src\commands</Filter>
+    </ClCompile>
+    <ClCompile Include="..\..\..\src\commands\ExecMenuCommand.cpp">
+      <Filter>src\commands</Filter>
+    </ClCompile>
+    <ClCompile Include="..\..\..\src\commands\GetAllMenuCommands.cpp">
+      <Filter>src\commands</Filter>
+    </ClCompile>
+    <ClCompile Include="..\..\..\src\commands\GetProjectInfoCommand.cpp">
+      <Filter>src\commands</Filter>
+    </ClCompile>
+    <ClCompile Include="..\..\..\src\commands\GetTrackInfoCommand.cpp">
+      <Filter>src\commands</Filter>
+    </ClCompile>
+    <ClCompile Include="..\..\..\src\commands\HelpCommand.cpp">
+      <Filter>src\commands</Filter>
+    </ClCompile>
+    <ClCompile Include="..\..\..\src\commands\ImportExportCommands.cpp">
+      <Filter>src\commands</Filter>
+    </ClCompile>
+    <ClCompile Include="..\..\..\src\commands\Keyboard.cpp">
+      <Filter>src\commands</Filter>
+    </ClCompile>
+    <ClCompile Include="..\..\..\src\commands\MessageCommand.cpp">
+      <Filter>src\commands</Filter>
+    </ClCompile>
+    <ClCompile Include="..\..\..\src\commands\PreferenceCommands.cpp">
+      <Filter>src\commands</Filter>
+    </ClCompile>
+    <ClCompile Include="..\..\..\src\commands\ResponseQueue.cpp">
+      <Filter>src\commands</Filter>
+    </ClCompile>
+    <ClCompile Include="..\..\..\src\commands\ScreenshotCommand.cpp">
+      <Filter>src\commands</Filter>
+    </ClCompile>
+    <ClCompile Include="..\..\..\src\commands\ScriptCommandRelay.cpp">
+      <Filter>src\commands</Filter>
+    </ClCompile>
+    <ClCompile Include="..\..\..\src\commands\SelectCommand.cpp">
+      <Filter>src\commands</Filter>
+    </ClCompile>
+    <ClCompile Include="..\..\..\src\commands\SetProjectInfoCommand.cpp">
+      <Filter>src\commands</Filter>
+    </ClCompile>
+    <ClCompile Include="..\..\..\src\commands\SetTrackInfoCommand.cpp">
+      <Filter>src\commands</Filter>
+    </ClCompile>
+    <ClCompile Include="..\..\..\src\blockfile\LegacyAliasBlockFile.cpp">
+      <Filter>src\blockfile</Filter>
+    </ClCompile>
+    <ClCompile Include="..\..\..\src\blockfile\LegacyBlockFile.cpp">
+      <Filter>src\blockfile</Filter>
+    </ClCompile>
+    <ClCompile Include="..\..\..\src\blockfile\ODDecodeBlockFile.cpp">
+      <Filter>src\blockfile</Filter>
+    </ClCompile>
+    <ClCompile Include="..\..\..\src\blockfile\ODPCMAliasBlockFile.cpp">
+      <Filter>src\blockfile</Filter>
+    </ClCompile>
+    <ClCompile Include="..\..\..\src\blockfile\PCMAliasBlockFile.cpp">
+      <Filter>src\blockfile</Filter>
+    </ClCompile>
+    <ClCompile Include="..\..\..\src\blockfile\SilentBlockFile.cpp">
+      <Filter>src\blockfile</Filter>
+    </ClCompile>
+    <ClCompile Include="..\..\..\src\blockfile\SimpleBlockFile.cpp">
+      <Filter>src\blockfile</Filter>
+    </ClCompile>
+    <ClCompile Include="..\..\..\src\effects\ladspa\LadspaEffect.cpp">
+      <Filter>src\effects\ladspa</Filter>
+    </ClCompile>
+    <ClCompile Include="..\..\..\src\toolbars\ControlToolBar.cpp">
+      <Filter>src\toolbars</Filter>
+    </ClCompile>
+    <ClCompile Include="..\..\..\src\toolbars\DeviceToolBar.cpp">
+      <Filter>src\toolbars</Filter>
+    </ClCompile>
+    <ClCompile Include="..\..\..\src\toolbars\EditToolBar.cpp">
+      <Filter>src\toolbars</Filter>
+    </ClCompile>
+    <ClCompile Include="..\..\..\src\toolbars\MeterToolBar.cpp">
+      <Filter>src\toolbars</Filter>
+    </ClCompile>
+    <ClCompile Include="..\..\..\src\toolbars\MixerToolBar.cpp">
+      <Filter>src\toolbars</Filter>
+    </ClCompile>
+    <ClCompile Include="..\..\..\src\toolbars\SelectionBar.cpp">
+      <Filter>src\toolbars</Filter>
+    </ClCompile>
+    <ClCompile Include="..\..\..\src\toolbars\ToolBar.cpp">
+      <Filter>src\toolbars</Filter>
+    </ClCompile>
+    <ClCompile Include="..\..\..\src\toolbars\ToolDock.cpp">
+      <Filter>src\toolbars</Filter>
+    </ClCompile>
+    <ClCompile Include="..\..\..\src\toolbars\ToolManager.cpp">
+      <Filter>src\toolbars</Filter>
+    </ClCompile>
+    <ClCompile Include="..\..\..\src\toolbars\ToolsToolBar.cpp">
+      <Filter>src\toolbars</Filter>
+    </ClCompile>
+    <ClCompile Include="..\..\..\src\toolbars\TranscriptionToolBar.cpp">
+      <Filter>src\toolbars</Filter>
+    </ClCompile>
+    <ClCompile Include="..\..\..\src\effects\vamp\LoadVamp.cpp">
+      <Filter>src\effects\vamp</Filter>
+    </ClCompile>
+    <ClCompile Include="..\..\..\src\effects\vamp\VampEffect.cpp">
+      <Filter>src\effects\vamp</Filter>
+    </ClCompile>
+    <ClCompile Include="..\..\..\src\ondemand\ODComputeSummaryTask.cpp">
+      <Filter>src\ondemand</Filter>
+    </ClCompile>
+    <ClCompile Include="..\..\..\src\ondemand\ODDecodeFFmpegTask.cpp">
+      <Filter>src\ondemand</Filter>
+    </ClCompile>
+    <ClCompile Include="..\..\..\src\ondemand\ODDecodeFlacTask.cpp">
+      <Filter>src\ondemand</Filter>
+    </ClCompile>
+    <ClCompile Include="..\..\..\src\ondemand\ODDecodeTask.cpp">
+      <Filter>src\ondemand</Filter>
+    </ClCompile>
+    <ClCompile Include="..\..\..\src\ondemand\ODManager.cpp">
+      <Filter>src\ondemand</Filter>
+    </ClCompile>
+    <ClCompile Include="..\..\..\src\ondemand\ODTask.cpp">
+      <Filter>src\ondemand</Filter>
+    </ClCompile>
+    <ClCompile Include="..\..\..\src\ondemand\ODTaskThread.cpp">
+      <Filter>src\ondemand</Filter>
+    </ClCompile>
+    <ClCompile Include="..\..\..\src\ondemand\ODWaveTrackTaskQueue.cpp">
+      <Filter>src\ondemand</Filter>
+    </ClCompile>
+    <ClCompile Include="..\..\..\src\effects\lv2\LoadLV2.cpp">
+      <Filter>src\effects\lv2</Filter>
+    </ClCompile>
+    <ClCompile Include="..\..\..\src\effects\lv2\LV2Effect.cpp">
+      <Filter>src\effects\lv2</Filter>
+    </ClCompile>
+    <ClCompile Include="..\..\..\src\SseMathFuncs.cpp">
+      <Filter>src</Filter>
+    </ClCompile>
+    <ClCompile Include="..\..\..\src\commands\OpenSaveCommands.cpp">
+      <Filter>src\commands</Filter>
+    </ClCompile>
+    <ClCompile Include="..\..\..\src\import\ImportGStreamer.cpp">
+      <Filter>src\import</Filter>
+    </ClCompile>
+    <ClCompile Include="..\..\..\src\widgets\HelpSystem.cpp">
+      <Filter>src\widgets</Filter>
+    </ClCompile>
+    <ClCompile Include="..\..\..\src\import\FormatClassifier.cpp">
+      <Filter>src\import</Filter>
+    </ClCompile>
+    <ClCompile Include="..\..\..\src\import\SpecPowerMeter.cpp">
+      <Filter>src\import</Filter>
+    </ClCompile>
+    <ClCompile Include="..\..\..\src\import\MultiFormatReader.cpp">
+      <Filter>src\import</Filter>
+    </ClCompile>
+    <ClCompile Include="..\..\..\src\ModuleManager.cpp">
+      <Filter>src</Filter>
+    </ClCompile>
+    <ClCompile Include="..\..\..\src\effects\EffectRack.cpp">
+      <Filter>src\effects</Filter>
+    </ClCompile>
+    <ClCompile Include="..\..\..\src\toolbars\SpectralSelectionBar.cpp">
+      <Filter>src\toolbars</Filter>
+    </ClCompile>
+    <ClCompile Include="..\..\..\src\widgets\NumericTextCtrl.cpp">
+      <Filter>src\widgets</Filter>
+    </ClCompile>
+    <ClCompile Include="..\..\..\src\effects\Phaser.cpp">
+      <Filter>src\effects</Filter>
+    </ClCompile>
+    <ClCompile Include="..\..\..\src\effects\NoiseReduction.cpp">
+      <Filter>src\effects</Filter>
+    </ClCompile>
+    <ClCompile Include="..\..\..\src\DeviceChange.cpp">
+      <Filter>src</Filter>
+    </ClCompile>
+    <ClCompile Include="..\..\..\src\SelectedRegion.cpp">
+      <Filter>src</Filter>
+    </ClCompile>
+    <ClCompile Include="..\..\..\src\Diags.cpp">
+      <Filter>src</Filter>
+    </ClCompile>
+    <ClCompile Include="..\..\..\src\ViewInfo.cpp">
+      <Filter>src</Filter>
+    </ClCompile>
+    <ClCompile Include="..\..\..\src\effects\VST\VSTControlMSW.cpp">
+      <Filter>src/effects/VST</Filter>
+    </ClCompile>
+    <ClCompile Include="..\..\..\src\prefs\SpectrogramSettings.cpp">
+      <Filter>src\prefs</Filter>
+    </ClCompile>
+    <ClCompile Include="..\..\..\src\prefs\WaveformPrefs.cpp">
+      <Filter>src\prefs</Filter>
+    </ClCompile>
+    <ClCompile Include="..\..\..\src\prefs\WaveformSettings.cpp">
+      <Filter>src\prefs</Filter>
+    </ClCompile>
+  </ItemGroup>
+  <ItemGroup>
+    <ClInclude Include="..\..\..\src\AboutDialog.h">
+      <Filter>src</Filter>
+    </ClInclude>
+    <ClInclude Include="..\..\..\src\AColor.h">
+      <Filter>src</Filter>
+    </ClInclude>
+    <ClInclude Include="..\..\..\src\AllThemeResources.h">
+      <Filter>src</Filter>
+    </ClInclude>
+    <ClInclude Include="..\..\..\src\Audacity.h">
+      <Filter>src</Filter>
+    </ClInclude>
+    <ClInclude Include="..\..\..\src\AudacityApp.h">
+      <Filter>src</Filter>
+    </ClInclude>
+    <ClInclude Include="..\..\..\src\AudacityLogger.h">
+      <Filter>src</Filter>
+    </ClInclude>
+    <ClInclude Include="..\..\..\src\AudioIO.h">
+      <Filter>src</Filter>
+    </ClInclude>
+    <ClInclude Include="..\..\..\src\AutoRecovery.h">
+      <Filter>src</Filter>
+    </ClInclude>
+    <ClInclude Include="..\..\..\src\BatchCommandDialog.h">
+      <Filter>src</Filter>
+    </ClInclude>
+    <ClInclude Include="..\..\..\src\BatchCommands.h">
+      <Filter>src</Filter>
+    </ClInclude>
+    <ClInclude Include="..\..\..\src\BatchProcessDialog.h">
+      <Filter>src</Filter>
+    </ClInclude>
+    <ClInclude Include="..\..\..\src\Benchmark.h">
+      <Filter>src</Filter>
+    </ClInclude>
+    <ClInclude Include="..\..\..\src\BlockFile.h">
+      <Filter>src</Filter>
+    </ClInclude>
+    <ClInclude Include="..\..\configwin.h">
+      <Filter>src</Filter>
+    </ClInclude>
+    <ClInclude Include="..\..\..\src\Dependencies.h">
+      <Filter>src</Filter>
+    </ClInclude>
+    <ClInclude Include="..\..\..\src\DeviceManager.h">
+      <Filter>src</Filter>
+    </ClInclude>
+    <ClInclude Include="..\..\..\src\DirManager.h">
+      <Filter>src</Filter>
+    </ClInclude>
+    <ClInclude Include="..\..\..\src\Dither.h">
+      <Filter>src</Filter>
+    </ClInclude>
+    <ClInclude Include="..\..\..\src\Envelope.h">
+      <Filter>src</Filter>
+    </ClInclude>
+    <ClInclude Include="..\..\..\src\Experimental.h">
+      <Filter>src</Filter>
+    </ClInclude>
+    <ClInclude Include="..\..\..\src\FFmpeg.h">
+      <Filter>src</Filter>
+    </ClInclude>
+    <ClInclude Include="..\..\..\src\FFT.h">
+      <Filter>src</Filter>
+    </ClInclude>
+    <ClInclude Include="..\..\..\src\FileFormats.h">
+      <Filter>src</Filter>
+    </ClInclude>
+    <ClInclude Include="..\..\..\src\FileIO.h">
+      <Filter>src</Filter>
+    </ClInclude>
+    <ClInclude Include="..\..\..\src\FileNames.h">
+      <Filter>src</Filter>
+    </ClInclude>
+    <ClInclude Include="..\..\..\src\FreqWindow.h">
+      <Filter>src</Filter>
+    </ClInclude>
+    <ClInclude Include="..\..\..\src\HelpText.h">
+      <Filter>src</Filter>
+    </ClInclude>
+    <ClInclude Include="..\..\..\src\HistoryWindow.h">
+      <Filter>src</Filter>
+    </ClInclude>
+    <ClInclude Include="..\..\..\src\ImageManipulation.h">
+      <Filter>src</Filter>
+    </ClInclude>
+    <ClInclude Include="..\..\..\src\Internat.h">
+      <Filter>src</Filter>
+    </ClInclude>
+    <ClInclude Include="..\..\..\src\InterpolateAudio.h">
+      <Filter>src</Filter>
+    </ClInclude>
+    <ClInclude Include="..\..\..\src\LabelDialog.h">
+      <Filter>src</Filter>
+    </ClInclude>
+    <ClInclude Include="..\..\..\src\LabelTrack.h">
+      <Filter>src</Filter>
+    </ClInclude>
+    <ClInclude Include="..\..\..\src\LangChoice.h">
+      <Filter>src</Filter>
+    </ClInclude>
+    <ClInclude Include="..\..\..\src\Languages.h">
+      <Filter>src</Filter>
+    </ClInclude>
+    <ClInclude Include="..\..\..\src\Legacy.h">
+      <Filter>src</Filter>
+    </ClInclude>
+    <ClInclude Include="..\..\..\src\Lyrics.h">
+      <Filter>src</Filter>
+    </ClInclude>
+    <ClInclude Include="..\..\..\src\LyricsWindow.h">
+      <Filter>src</Filter>
+    </ClInclude>
+    <ClInclude Include="..\..\..\src\MacroMagic.h">
+      <Filter>src</Filter>
+    </ClInclude>
+    <ClInclude Include="..\..\..\src\Matrix.h">
+      <Filter>src</Filter>
+    </ClInclude>
+    <ClInclude Include="..\..\..\src\Menus.h">
+      <Filter>src</Filter>
+    </ClInclude>
+    <ClInclude Include="..\..\..\src\Mix.h">
+      <Filter>src</Filter>
+    </ClInclude>
+    <ClInclude Include="..\..\..\src\MixerBoard.h">
+      <Filter>src</Filter>
+    </ClInclude>
+    <ClInclude Include="..\..\..\lib-src\lib-widget-extra\NonGuiThread.h">
+      <Filter>src</Filter>
+    </ClInclude>
+    <ClInclude Include="..\..\..\src\NoteTrack.h">
+      <Filter>src</Filter>
+    </ClInclude>
+    <ClInclude Include="..\..\..\src\PitchName.h">
+      <Filter>src</Filter>
+    </ClInclude>
+    <ClInclude Include="..\..\..\src\PlatformCompatibility.h">
+      <Filter>src</Filter>
+    </ClInclude>
+    <ClInclude Include="..\..\..\src\PluginManager.h">
+      <Filter>src</Filter>
+    </ClInclude>
+    <ClInclude Include="..\..\..\src\Prefs.h">
+      <Filter>src</Filter>
+    </ClInclude>
+    <ClInclude Include="..\..\..\src\Printing.h">
+      <Filter>src</Filter>
+    </ClInclude>
+    <ClInclude Include="..\..\..\src\Profiler.h">
+      <Filter>src</Filter>
+    </ClInclude>
+    <ClInclude Include="..\..\..\src\Project.h">
+      <Filter>src</Filter>
+    </ClInclude>
+    <ClInclude Include="..\..\..\src\RealFFTf.h">
+      <Filter>src</Filter>
+    </ClInclude>
+    <ClInclude Include="..\..\..\src\Resample.h">
+      <Filter>src</Filter>
+    </ClInclude>
+    <ClInclude Include="..\..\..\src\RingBuffer.h">
+      <Filter>src</Filter>
+    </ClInclude>
+    <ClInclude Include="..\..\..\src\SampleFormat.h">
+      <Filter>src</Filter>
+    </ClInclude>
+    <ClInclude Include="..\..\..\src\Screenshot.h">
+      <Filter>src</Filter>
+    </ClInclude>
+    <ClInclude Include="..\..\..\src\Sequence.h">
+      <Filter>src</Filter>
+    </ClInclude>
+    <ClInclude Include="..\..\..\src\Shuttle.h">
+      <Filter>src</Filter>
+    </ClInclude>
+    <ClInclude Include="..\..\..\src\ShuttleGui.h">
+      <Filter>src</Filter>
+    </ClInclude>
+    <ClInclude Include="..\..\..\src\ShuttlePrefs.h">
+      <Filter>src</Filter>
+    </ClInclude>
+    <ClInclude Include="..\..\..\src\Snap.h">
+      <Filter>src</Filter>
+    </ClInclude>
+    <ClInclude Include="..\..\..\src\SoundActivatedRecord.h">
+      <Filter>src</Filter>
+    </ClInclude>
+    <ClInclude Include="..\..\..\src\Spectrum.h">
+      <Filter>src</Filter>
+    </ClInclude>
+    <ClInclude Include="..\..\..\src\SplashDialog.h">
+      <Filter>src</Filter>
+    </ClInclude>
+    <ClInclude Include="..\..\..\src\Tags.h">
+      <Filter>src</Filter>
+    </ClInclude>
+    <ClInclude Include="..\..\..\src\Theme.h">
+      <Filter>src</Filter>
+    </ClInclude>
+    <ClInclude Include="..\..\..\src\TimeDialog.h">
+      <Filter>src</Filter>
+    </ClInclude>
+    <ClInclude Include="..\..\..\src\TimerRecordDialog.h">
+      <Filter>src</Filter>
+    </ClInclude>
+    <ClInclude Include="..\..\..\src\TimeTrack.h">
+      <Filter>src</Filter>
+    </ClInclude>
+    <ClInclude Include="..\..\..\src\Track.h">
+      <Filter>src</Filter>
+    </ClInclude>
+    <ClInclude Include="..\..\..\src\TrackArtist.h">
+      <Filter>src</Filter>
+    </ClInclude>
+    <ClInclude Include="..\..\..\src\TrackPanel.h">
+      <Filter>src</Filter>
+    </ClInclude>
+    <ClInclude Include="..\..\..\src\TrackPanelAx.h">
+      <Filter>src</Filter>
+    </ClInclude>
+    <ClInclude Include="..\..\..\src\UndoManager.h">
+      <Filter>src</Filter>
+    </ClInclude>
+    <ClInclude Include="..\..\..\src\ViewInfo.h">
+      <Filter>src</Filter>
+    </ClInclude>
+    <ClInclude Include="..\..\..\src\VoiceKey.h">
+      <Filter>src</Filter>
+    </ClInclude>
+    <ClInclude Include="..\..\..\src\WaveClip.h">
+      <Filter>src</Filter>
+    </ClInclude>
+    <ClInclude Include="..\..\..\src\WaveTrack.h">
+      <Filter>src</Filter>
+    </ClInclude>
+    <ClInclude Include="..\..\..\src\WrappedType.h">
+      <Filter>src</Filter>
+    </ClInclude>
+    <ClInclude Include="..\..\..\src\effects\Amplify.h">
+      <Filter>src\effects</Filter>
+    </ClInclude>
+    <ClInclude Include="..\..\..\src\effects\AutoDuck.h">
+      <Filter>src\effects</Filter>
+    </ClInclude>
+    <ClInclude Include="..\..\..\src\effects\BassTreble.h">
+      <Filter>src\effects</Filter>
+    </ClInclude>
+    <ClInclude Include="..\..\..\src\effects\Biquad.h">
+      <Filter>src\effects</Filter>
+    </ClInclude>
+    <ClInclude Include="..\..\..\src\effects\ChangePitch.h">
+      <Filter>src\effects</Filter>
+    </ClInclude>
+    <ClInclude Include="..\..\..\src\effects\ChangeSpeed.h">
+      <Filter>src\effects</Filter>
+    </ClInclude>
+    <ClInclude Include="..\..\..\src\effects\ChangeTempo.h">
+      <Filter>src\effects</Filter>
+    </ClInclude>
+    <ClInclude Include="..\..\..\src\effects\ClickRemoval.h">
+      <Filter>src\effects</Filter>
+    </ClInclude>
+    <ClInclude Include="..\..\..\src\effects\Compressor.h">
+      <Filter>src\effects</Filter>
+    </ClInclude>
+    <ClInclude Include="..\..\..\src\effects\Contrast.h">
+      <Filter>src\effects</Filter>
+    </ClInclude>
+    <ClInclude Include="..\..\..\src\effects\DtmfGen.h">
+      <Filter>src\effects</Filter>
+    </ClInclude>
+    <ClInclude Include="..\..\..\src\effects\Echo.h">
+      <Filter>src\effects</Filter>
+    </ClInclude>
+    <ClInclude Include="..\..\..\src\effects\Effect.h">
+      <Filter>src\effects</Filter>
+    </ClInclude>
+    <ClInclude Include="..\..\..\src\effects\EffectManager.h">
+      <Filter>src\effects</Filter>
+    </ClInclude>
+    <ClInclude Include="..\..\..\src\effects\Equalization.h">
+      <Filter>src\effects</Filter>
+    </ClInclude>
+    <ClInclude Include="..\..\..\src\effects\Fade.h">
+      <Filter>src\effects</Filter>
+    </ClInclude>
+    <ClInclude Include="..\..\..\src\effects\FindClipping.h">
+      <Filter>src\effects</Filter>
+    </ClInclude>
+    <ClInclude Include="..\..\..\src\effects\Generator.h">
+      <Filter>src\effects</Filter>
+    </ClInclude>
+    <ClInclude Include="..\..\..\src\effects\Invert.h">
+      <Filter>src\effects</Filter>
+    </ClInclude>
+    <ClInclude Include="..\..\..\src\effects\Leveller.h">
+      <Filter>src\effects</Filter>
+    </ClInclude>
+    <ClInclude Include="..\..\..\src\effects\LoadEffects.h">
+      <Filter>src\effects</Filter>
+    </ClInclude>
+    <ClInclude Include="..\..\..\src\effects\Noise.h">
+      <Filter>src\effects</Filter>
+    </ClInclude>
+    <ClInclude Include="..\..\..\src\effects\NoiseRemoval.h">
+      <Filter>src\effects</Filter>
+    </ClInclude>
+    <ClInclude Include="..\..\..\src\effects\Normalize.h">
+      <Filter>src\effects</Filter>
+    </ClInclude>
+    <ClInclude Include="..\..\..\src\effects\Paulstretch.h">
+      <Filter>src\effects</Filter>
+    </ClInclude>
+    <ClInclude Include="..\..\..\src\effects\Repair.h">
+      <Filter>src\effects</Filter>
+    </ClInclude>
+    <ClInclude Include="..\..\..\src\effects\Repeat.h">
+      <Filter>src\effects</Filter>
+    </ClInclude>
+    <ClInclude Include="..\..\..\src\effects\Reverb.h">
+      <Filter>src\effects</Filter>
+    </ClInclude>
+    <ClInclude Include="..\..\..\src\effects\Reverb_libSoX.h">
+      <Filter>src\effects</Filter>
+    </ClInclude>
+    <ClInclude Include="..\..\..\src\effects\Reverse.h">
+      <Filter>src\effects</Filter>
+    </ClInclude>
+    <ClInclude Include="..\..\..\src\effects\SBSMSEffect.h">
+      <Filter>src\effects</Filter>
+    </ClInclude>
+    <ClInclude Include="..\..\..\src\effects\ScienFilter.h">
+      <Filter>src\effects</Filter>
+    </ClInclude>
+    <ClInclude Include="..\..\..\src\effects\Silence.h">
+      <Filter>src\effects</Filter>
+    </ClInclude>
+    <ClInclude Include="..\..\..\src\effects\SimpleMono.h">
+      <Filter>src\effects</Filter>
+    </ClInclude>
+    <ClInclude Include="..\..\..\src\effects\SoundTouchEffect.h">
+      <Filter>src\effects</Filter>
+    </ClInclude>
+    <ClInclude Include="..\..\..\src\effects\StereoToMono.h">
+      <Filter>src\effects</Filter>
+    </ClInclude>
+    <ClInclude Include="..\..\..\src\effects\TimeScale.h">
+      <Filter>src\effects</Filter>
+    </ClInclude>
+    <ClInclude Include="..\..\..\src\effects\TimeWarper.h">
+      <Filter>src\effects</Filter>
+    </ClInclude>
+    <ClInclude Include="..\..\..\src\effects\ToneGen.h">
+      <Filter>src\effects</Filter>
+    </ClInclude>
+    <ClInclude Include="..\..\..\src\effects\TruncSilence.h">
+      <Filter>src\effects</Filter>
+    </ClInclude>
+    <ClInclude Include="..\..\..\src\effects\TwoPassSimpleMono.h">
+      <Filter>src\effects</Filter>
+    </ClInclude>
+    <ClInclude Include="..\..\..\src\effects\Wahwah.h">
+      <Filter>src\effects</Filter>
+    </ClInclude>
+    <ClInclude Include="..\..\..\src\effects\VST\VSTEffect.h">
+      <Filter>src\effects\VST</Filter>
+    </ClInclude>
+    <ClInclude Include="..\..\..\src\export\Export.h">
+      <Filter>src\export</Filter>
+    </ClInclude>
+    <ClInclude Include="..\..\..\src\export\ExportCL.h">
+      <Filter>src\export</Filter>
+    </ClInclude>
+    <ClInclude Include="..\..\..\src\export\ExportFFmpeg.h">
+      <Filter>src\export</Filter>
+    </ClInclude>
+    <ClInclude Include="..\..\..\src\export\ExportFFmpegDialogs.h">
+      <Filter>src\export</Filter>
+    </ClInclude>
+    <ClInclude Include="..\..\..\src\export\ExportFLAC.h">
+      <Filter>src\export</Filter>
+    </ClInclude>
+    <ClInclude Include="..\..\..\src\export\ExportMP2.h">
+      <Filter>src\export</Filter>
+    </ClInclude>
+    <ClInclude Include="..\..\..\src\export\ExportMP3.h">
+      <Filter>src\export</Filter>
+    </ClInclude>
+    <ClInclude Include="..\..\..\src\export\ExportMultiple.h">
+      <Filter>src\export</Filter>
+    </ClInclude>
+    <ClInclude Include="..\..\..\src\export\ExportOGG.h">
+      <Filter>src\export</Filter>
+    </ClInclude>
+    <ClInclude Include="..\..\..\src\export\ExportPCM.h">
+      <Filter>src\export</Filter>
+    </ClInclude>
+    <ClInclude Include="..\..\..\src\import\Import.h">
+      <Filter>src\import</Filter>
+    </ClInclude>
+    <ClInclude Include="..\..\..\src\import\ImportFFmpeg.h">
+      <Filter>src\import</Filter>
+    </ClInclude>
+    <ClInclude Include="..\..\..\src\import\ImportFLAC.h">
+      <Filter>src\import</Filter>
+    </ClInclude>
+    <ClInclude Include="..\..\..\src\import\ImportLOF.h">
+      <Filter>src\import</Filter>
+    </ClInclude>
+    <ClInclude Include="..\..\..\src\import\ImportMIDI.h">
+      <Filter>src\import</Filter>
+    </ClInclude>
+    <ClInclude Include="..\..\..\src\import\ImportMP3.h">
+      <Filter>src\import</Filter>
+    </ClInclude>
+    <ClInclude Include="..\..\..\src\import\ImportOGG.h">
+      <Filter>src\import</Filter>
+    </ClInclude>
+    <ClInclude Include="..\..\..\src\import\ImportPCM.h">
+      <Filter>src\import</Filter>
+    </ClInclude>
+    <ClInclude Include="..\..\..\src\import\ImportPlugin.h">
+      <Filter>src\import</Filter>
+    </ClInclude>
+    <ClInclude Include="..\..\..\src\import\ImportRaw.h">
+      <Filter>src\import</Filter>
+    </ClInclude>
+    <ClInclude Include="..\..\..\src\import\RawAudioGuess.h">
+      <Filter>src\import</Filter>
+    </ClInclude>
+    <ClInclude Include="..\..\..\src\prefs\BatchPrefs.h">
+      <Filter>src\prefs</Filter>
+    </ClInclude>
+    <ClInclude Include="..\..\..\src\prefs\DevicePrefs.h">
+      <Filter>src\prefs</Filter>
+    </ClInclude>
+    <ClInclude Include="..\..\..\src\prefs\DirectoriesPrefs.h">
+      <Filter>src\prefs</Filter>
+    </ClInclude>
+    <ClInclude Include="..\..\..\src\prefs\EffectsPrefs.h">
+      <Filter>src\prefs</Filter>
+    </ClInclude>
+    <ClInclude Include="..\..\..\src\prefs\ExtImportPrefs.h">
+      <Filter>src\prefs</Filter>
+    </ClInclude>
+    <ClInclude Include="..\..\..\src\prefs\GUIPrefs.h">
+      <Filter>src\prefs</Filter>
+    </ClInclude>
+    <ClInclude Include="..\..\..\src\prefs\ImportExportPrefs.h">
+      <Filter>src\prefs</Filter>
+    </ClInclude>
+    <ClInclude Include="..\..\..\src\prefs\KeyConfigPrefs.h">
+      <Filter>src\prefs</Filter>
+    </ClInclude>
+    <ClInclude Include="..\..\..\src\prefs\LibraryPrefs.h">
+      <Filter>src\prefs</Filter>
+    </ClInclude>
+    <ClInclude Include="..\..\..\src\prefs\MidiIOPrefs.h">
+      <Filter>src\prefs</Filter>
+    </ClInclude>
+    <ClInclude Include="..\..\..\src\prefs\ModulePrefs.h">
+      <Filter>src\prefs</Filter>
+    </ClInclude>
+    <ClInclude Include="..\..\..\src\prefs\MousePrefs.h">
+      <Filter>src\prefs</Filter>
+    </ClInclude>
+    <ClInclude Include="..\..\..\src\prefs\PlaybackPrefs.h">
+      <Filter>src\prefs</Filter>
+    </ClInclude>
+    <ClInclude Include="..\..\..\src\prefs\PrefsDialog.h">
+      <Filter>src\prefs</Filter>
+    </ClInclude>
+    <ClInclude Include="..\..\..\src\prefs\PrefsPanel.h">
+      <Filter>src\prefs</Filter>
+    </ClInclude>
+    <ClInclude Include="..\..\..\src\prefs\ProjectsPrefs.h">
+      <Filter>src\prefs</Filter>
+    </ClInclude>
+    <ClInclude Include="..\..\..\src\prefs\QualityPrefs.h">
+      <Filter>src\prefs</Filter>
+    </ClInclude>
+    <ClInclude Include="..\..\..\src\prefs\RecordingPrefs.h">
+      <Filter>src\prefs</Filter>
+    </ClInclude>
+    <ClInclude Include="..\..\..\src\prefs\SpectrumPrefs.h">
+      <Filter>src\prefs</Filter>
+    </ClInclude>
+    <ClInclude Include="..\..\..\src\prefs\ThemePrefs.h">
+      <Filter>src\prefs</Filter>
+    </ClInclude>
+    <ClInclude Include="..\..\..\src\prefs\TracksPrefs.h">
+      <Filter>src\prefs</Filter>
+    </ClInclude>
+    <ClInclude Include="..\..\..\src\prefs\WarningsPrefs.h">
+      <Filter>src\prefs</Filter>
+    </ClInclude>
+    <ClInclude Include="..\..\..\src\widgets\AButton.h">
+      <Filter>src\widgets</Filter>
+    </ClInclude>
+    <ClInclude Include="..\..\..\src\widgets\ASlider.h">
+      <Filter>src\widgets</Filter>
+    </ClInclude>
+    <ClInclude Include="..\..\..\src\widgets\AttachableScrollBar.h">
+      <Filter>src\widgets</Filter>
+    </ClInclude>
+    <ClInclude Include="..\..\..\src\widgets\ErrorDialog.h">
+      <Filter>src\widgets</Filter>
+    </ClInclude>
+    <ClInclude Include="..\..\..\src\widgets\ExpandingToolBar.h">
+      <Filter>src\widgets</Filter>
+    </ClInclude>
+    <ClInclude Include="..\..\..\src\widgets\FileHistory.h">
+      <Filter>src\widgets</Filter>
+    </ClInclude>
+    <ClInclude Include="..\..\..\src\widgets\Grabber.h">
+      <Filter>src\widgets</Filter>
+    </ClInclude>
+    <ClInclude Include="..\..\..\src\widgets\Grid.h">
+      <Filter>src\widgets</Filter>
+    </ClInclude>
+    <ClInclude Include="..\..\..\src\widgets\HtmlWindow.h">
+      <Filter>src\widgets</Filter>
+    </ClInclude>
+    <ClInclude Include="..\..\..\src\widgets\ImageRoll.h">
+      <Filter>src\widgets</Filter>
+    </ClInclude>
+    <ClInclude Include="..\..\..\src\widgets\KeyView.h">
+      <Filter>src\widgets</Filter>
+    </ClInclude>
+    <ClInclude Include="..\..\..\src\widgets\LinkingHtmlWindow.h">
+      <Filter>src\widgets</Filter>
+    </ClInclude>
+    <ClInclude Include="..\..\..\src\widgets\Meter.h">
+      <Filter>src\widgets</Filter>
+    </ClInclude>
+    <ClInclude Include="..\..\..\src\widgets\MultiDialog.h">
+      <Filter>src\widgets</Filter>
+    </ClInclude>
+    <ClInclude Include="..\..\..\src\widgets\numformatter.h">
+      <Filter>src\widgets</Filter>
+    </ClInclude>
+    <ClInclude Include="..\..\..\src\widgets\ProgressDialog.h">
+      <Filter>src\widgets</Filter>
+    </ClInclude>
+    <ClInclude Include="..\..\..\src\widgets\Ruler.h">
+      <Filter>src\widgets</Filter>
+    </ClInclude>
+    <ClInclude Include="..\..\..\src\widgets\valnum.h">
+      <Filter>src\widgets</Filter>
+    </ClInclude>
+    <ClInclude Include="..\..\..\src\widgets\Warning.h">
+      <Filter>src\widgets</Filter>
+    </ClInclude>
+    <ClInclude Include="..\..\..\src\xml\XMLFileReader.h">
+      <Filter>src\xml</Filter>
+    </ClInclude>
+    <ClInclude Include="..\..\..\src\xml\XMLTagHandler.h">
+      <Filter>src\xml</Filter>
+    </ClInclude>
+    <ClInclude Include="..\..\..\src\xml\XMLWriter.h">
+      <Filter>src\xml</Filter>
+    </ClInclude>
+    <ClInclude Include="..\..\..\src\effects\nyquist\LoadNyquist.h">
+      <Filter>src\effects\nyquist</Filter>
+    </ClInclude>
+    <ClInclude Include="..\..\..\src\effects\nyquist\Nyquist.h">
+      <Filter>src\effects\nyquist</Filter>
+    </ClInclude>
+    <ClInclude Include="..\..\..\src\commands\AppCommandEvent.h">
+      <Filter>src\commands</Filter>
+    </ClInclude>
+    <ClInclude Include="..\..\..\src\commands\BatchEvalCommand.h">
+      <Filter>src\commands</Filter>
+    </ClInclude>
+    <ClInclude Include="..\..\..\src\commands\Command.h">
+      <Filter>src\commands</Filter>
+    </ClInclude>
+    <ClInclude Include="..\..\..\src\commands\CommandBuilder.h">
+      <Filter>src\commands</Filter>
+    </ClInclude>
+    <ClInclude Include="..\..\..\src\commands\CommandDirectory.h">
+      <Filter>src\commands</Filter>
+    </ClInclude>
+    <ClInclude Include="..\..\..\src\commands\CommandHandler.h">
+      <Filter>src\commands</Filter>
+    </ClInclude>
+    <ClInclude Include="..\..\..\src\commands\CommandManager.h">
+      <Filter>src\commands</Filter>
+    </ClInclude>
+    <ClInclude Include="..\..\..\src\commands\CommandMisc.h">
+      <Filter>src\commands</Filter>
+    </ClInclude>
+    <ClInclude Include="..\..\..\src\commands\CommandSignature.h">
+      <Filter>src\commands</Filter>
+    </ClInclude>
+    <ClInclude Include="..\..\..\src\commands\CommandTargets.h">
+      <Filter>src\commands</Filter>
+    </ClInclude>
+    <ClInclude Include="..\..\..\src\commands\CommandType.h">
+      <Filter>src\commands</Filter>
+    </ClInclude>
+    <ClInclude Include="..\..\..\src\commands\CompareAudioCommand.h">
+      <Filter>src\commands</Filter>
+    </ClInclude>
+    <ClInclude Include="..\..\..\src\commands\ExecMenuCommand.h">
+      <Filter>src\commands</Filter>
+    </ClInclude>
+    <ClInclude Include="..\..\..\src\commands\GetAllMenuCommands.h">
+      <Filter>src\commands</Filter>
+    </ClInclude>
+    <ClInclude Include="..\..\..\src\commands\GetProjectInfoCommand.h">
+      <Filter>src\commands</Filter>
+    </ClInclude>
+    <ClInclude Include="..\..\..\src\commands\GetTrackInfoCommand.h">
+      <Filter>src\commands</Filter>
+    </ClInclude>
+    <ClInclude Include="..\..\..\src\commands\HelpCommand.h">
+      <Filter>src\commands</Filter>
+    </ClInclude>
+    <ClInclude Include="..\..\..\src\commands\ImportExportCommands.h">
+      <Filter>src\commands</Filter>
+    </ClInclude>
+    <ClInclude Include="..\..\..\src\commands\Keyboard.h">
+      <Filter>src\commands</Filter>
+    </ClInclude>
+    <ClInclude Include="..\..\..\src\commands\MessageCommand.h">
+      <Filter>src\commands</Filter>
+    </ClInclude>
+    <ClInclude Include="..\..\..\src\commands\PreferenceCommands.h">
+      <Filter>src\commands</Filter>
+    </ClInclude>
+    <ClInclude Include="..\..\..\src\commands\ResponseQueue.h">
+      <Filter>src\commands</Filter>
+    </ClInclude>
+    <ClInclude Include="..\..\..\src\commands\ScreenshotCommand.h">
+      <Filter>src\commands</Filter>
+    </ClInclude>
+    <ClInclude Include="..\..\..\src\commands\ScriptCommandRelay.h">
+      <Filter>src\commands</Filter>
+    </ClInclude>
+    <ClInclude Include="..\..\..\src\commands\SelectCommand.h">
+      <Filter>src\commands</Filter>
+    </ClInclude>
+    <ClInclude Include="..\..\..\src\commands\SetProjectInfoCommand.h">
+      <Filter>src\commands</Filter>
+    </ClInclude>
+    <ClInclude Include="..\..\..\src\commands\SetTrackInfoCommand.h">
+      <Filter>src\commands</Filter>
+    </ClInclude>
+    <ClInclude Include="..\..\..\src\commands\Validators.h">
+      <Filter>src\commands</Filter>
+    </ClInclude>
+    <ClInclude Include="..\..\..\src\blockfile\LegacyAliasBlockFile.h">
+      <Filter>src\blockfile</Filter>
+    </ClInclude>
+    <ClInclude Include="..\..\..\src\blockfile\LegacyBlockFile.h">
+      <Filter>src\blockfile</Filter>
+    </ClInclude>
+    <ClInclude Include="..\..\..\src\blockfile\ODDecodeBlockFile.h">
+      <Filter>src\blockfile</Filter>
+    </ClInclude>
+    <ClInclude Include="..\..\..\src\blockfile\ODPCMAliasBlockFile.h">
+      <Filter>src\blockfile</Filter>
+    </ClInclude>
+    <ClInclude Include="..\..\..\src\blockfile\PCMAliasBlockFile.h">
+      <Filter>src\blockfile</Filter>
+    </ClInclude>
+    <ClInclude Include="..\..\..\src\blockfile\SilentBlockFile.h">
+      <Filter>src\blockfile</Filter>
+    </ClInclude>
+    <ClInclude Include="..\..\..\src\blockfile\SimpleBlockFile.h">
+      <Filter>src\blockfile</Filter>
+    </ClInclude>
+    <ClInclude Include="..\..\..\src\effects\ladspa\ladspa.h">
+      <Filter>src\effects\ladspa</Filter>
+    </ClInclude>
+    <ClInclude Include="..\..\..\src\effects\ladspa\LadspaEffect.h">
+      <Filter>src\effects\ladspa</Filter>
+    </ClInclude>
+    <ClInclude Include="..\..\..\src\toolbars\ControlToolBar.h">
+      <Filter>src\toolbars</Filter>
+    </ClInclude>
+    <ClInclude Include="..\..\..\src\toolbars\DeviceToolBar.h">
+      <Filter>src\toolbars</Filter>
+    </ClInclude>
+    <ClInclude Include="..\..\..\src\toolbars\EditToolBar.h">
+      <Filter>src\toolbars</Filter>
+    </ClInclude>
+    <ClInclude Include="..\..\..\src\toolbars\MeterToolBar.h">
+      <Filter>src\toolbars</Filter>
+    </ClInclude>
+    <ClInclude Include="..\..\..\src\toolbars\MixerToolBar.h">
+      <Filter>src\toolbars</Filter>
+    </ClInclude>
+    <ClInclude Include="..\..\..\src\toolbars\SelectionBar.h">
+      <Filter>src\toolbars</Filter>
+    </ClInclude>
+    <ClInclude Include="..\..\..\src\toolbars\ToolBar.h">
+      <Filter>src\toolbars</Filter>
+    </ClInclude>
+    <ClInclude Include="..\..\..\src\toolbars\ToolDock.h">
+      <Filter>src\toolbars</Filter>
+    </ClInclude>
+    <ClInclude Include="..\..\..\src\toolbars\ToolManager.h">
+      <Filter>src\toolbars</Filter>
+    </ClInclude>
+    <ClInclude Include="..\..\..\src\toolbars\ToolsToolBar.h">
+      <Filter>src\toolbars</Filter>
+    </ClInclude>
+    <ClInclude Include="..\..\..\src\toolbars\TranscriptionToolBar.h">
+      <Filter>src\toolbars</Filter>
+    </ClInclude>
+    <ClInclude Include="..\..\..\src\effects\vamp\LoadVamp.h">
+      <Filter>src\effects\vamp</Filter>
+    </ClInclude>
+    <ClInclude Include="..\..\..\src\effects\vamp\VampEffect.h">
+      <Filter>src\effects\vamp</Filter>
+    </ClInclude>
+    <ClInclude Include="..\..\..\src\ondemand\ODComputeSummaryTask.h">
+      <Filter>src\ondemand</Filter>
+    </ClInclude>
+    <ClInclude Include="..\..\..\src\ondemand\ODDecodeFFmpegTask.h">
+      <Filter>src\ondemand</Filter>
+    </ClInclude>
+    <ClInclude Include="..\..\..\src\ondemand\ODDecodeFlacTask.h">
+      <Filter>src\ondemand</Filter>
+    </ClInclude>
+    <ClInclude Include="..\..\..\src\ondemand\ODDecodeTask.h">
+      <Filter>src\ondemand</Filter>
+    </ClInclude>
+    <ClInclude Include="..\..\..\src\ondemand\ODManager.h">
+      <Filter>src\ondemand</Filter>
+    </ClInclude>
+    <ClInclude Include="..\..\..\src\ondemand\ODTask.h">
+      <Filter>src\ondemand</Filter>
+    </ClInclude>
+    <ClInclude Include="..\..\..\src\ondemand\ODTaskThread.h">
+      <Filter>src\ondemand</Filter>
+    </ClInclude>
+    <ClInclude Include="..\..\..\src\ondemand\ODWaveTrackTaskQueue.h">
+      <Filter>src\ondemand</Filter>
+    </ClInclude>
+    <ClInclude Include="..\..\..\src\effects\lv2\LoadLV2.h">
+      <Filter>src\effects\lv2</Filter>
+    </ClInclude>
+    <ClInclude Include="..\..\..\src\effects\lv2\LV2Effect.h">
+      <Filter>src\effects\lv2</Filter>
+    </ClInclude>
+    <ClInclude Include="..\..\..\src\SseMathFuncs.h">
+      <Filter>src</Filter>
+    </ClInclude>
+    <ClInclude Include="..\..\..\src\commands\OpenSaveCommands.h">
+      <Filter>src\commands</Filter>
+    </ClInclude>
+    <ClInclude Include="..\..\..\src\import\ImportGStreamer.h">
+      <Filter>src\import</Filter>
+    </ClInclude>
+    <ClInclude Include="..\..\..\src\widgets\HelpSystem.h">
+      <Filter>src\widgets</Filter>
+    </ClInclude>
+    <ClInclude Include="..\..\..\src\import\FormatClassifier.h">
+      <Filter>src\import</Filter>
+    </ClInclude>
+    <ClInclude Include="..\..\..\src\import\SpecPowerMeter.h">
+      <Filter>src\import</Filter>
+    </ClInclude>
+    <ClInclude Include="..\..\..\src\import\MultiFormatReader.h">
+      <Filter>src\import</Filter>
+    </ClInclude>
+    <ClInclude Include="..\..\..\include\audacity\ConfigInterface.h">
+      <Filter>includes\audacity</Filter>
+    </ClInclude>
+    <ClInclude Include="..\..\..\include\audacity\EffectInterface.h">
+      <Filter>includes\audacity</Filter>
+    </ClInclude>
+    <ClInclude Include="..\..\..\include\audacity\IdentInterface.h">
+      <Filter>includes\audacity</Filter>
+    </ClInclude>
+    <ClInclude Include="..\..\..\include\audacity\ImporterInterface.h">
+      <Filter>includes\audacity</Filter>
+    </ClInclude>
+    <ClInclude Include="..\..\..\include\audacity\ModuleInterface.h">
+      <Filter>includes\audacity</Filter>
+    </ClInclude>
+    <ClInclude Include="..\..\..\include\audacity\PluginInterface.h">
+      <Filter>includes\audacity</Filter>
+    </ClInclude>
+    <ClInclude Include="..\..\..\include\audacity\Types.h">
+      <Filter>includes\audacity</Filter>
+    </ClInclude>
+    <ClInclude Include="..\..\..\src\ModuleManager.h">
+      <Filter>src</Filter>
+    </ClInclude>
+    <ClInclude Include="..\..\..\src\effects\EffectRack.h">
+      <Filter>src\effects</Filter>
+    </ClInclude>
+    <ClInclude Include="..\..\..\src\toolbars\SpectralSelectionBar.h">
+      <Filter>src\toolbars</Filter>
+    </ClInclude>
+    <ClInclude Include="..\..\..\src\toolbars\SpectralSelectionBarListener.h">
+      <Filter>src\toolbars</Filter>
+    </ClInclude>
+    <ClInclude Include="..\..\..\src\widgets\NumericTextCtrl.h">
+      <Filter>src\widgets</Filter>
+    </ClInclude>
+    <ClInclude Include="..\..\..\include\audacity\EffectAutomationParameters.h">
+      <Filter>includes\audacity</Filter>
+    </ClInclude>
+    <ClInclude Include="..\..\..\src\effects\Phaser.h">
+      <Filter>src\effects</Filter>
+    </ClInclude>
+    <ClInclude Include="..\..\..\src\effects\NoiseReduction.h">
+      <Filter>src\effects</Filter>
+    </ClInclude>
+    <ClInclude Include="..\..\..\src\DeviceChange.h">
+      <Filter>src</Filter>
+    </ClInclude>
+    <ClInclude Include="..\..\..\src\AudioIOListener.h">
+      <Filter>src</Filter>
+    </ClInclude>
+    <ClInclude Include="..\..\..\src\RevisionIdent.h">
+      <Filter>src</Filter>
+    </ClInclude>
+    <ClInclude Include="..\..\..\src\SelectedRegion.h">
+      <Filter>src</Filter>
+    </ClInclude>
+    <ClInclude Include="..\..\..\src\Diags.h">
+      <Filter>src</Filter>
+    </ClInclude>
+    <ClInclude Include="..\..\..\src\AudacityHeaders.h">
+      <Filter>src</Filter>
+    </ClInclude>
+    <ClInclude Include="..\..\..\src\effects\VST\VSTControlMSW.h">
+      <Filter>src/effects/VST</Filter>
+    </ClInclude>
+    <ClInclude Include="..\..\..\src\prefs\SpectrogramSettings.h">
+      <Filter>src\prefs</Filter>
+    </ClInclude>
+    <ClInclude Include="..\..\..\src\NumberScale.h">
+      <Filter>src</Filter>
+    </ClInclude>
+    <ClInclude Include="..\..\..\src\prefs\WaveformPrefs.h">
+      <Filter>src\prefs</Filter>
+    </ClInclude>
+    <ClInclude Include="..\..\..\src\prefs\WaveformSettings.h">
+      <Filter>src\prefs</Filter>
+    </ClInclude>
+    <ClInclude Include="..\..\..\src\WaveTrackLocation.h">
+      <Filter>src</Filter>
+    </ClInclude>
+    <ClInclude Include="..\..\..\src\prefs\GUISettings.h">
+      <Filter>src\prefs</Filter>
+    </ClInclude>
+  </ItemGroup>
+  <ItemGroup>
+    <Image Include="..\..\audacity.ico">
+      <Filter>Resources</Filter>
+    </Image>
+  </ItemGroup>
+  <ItemGroup>
+    <ResourceCompile Include="..\..\audacity.rc">
+      <Filter>Resources</Filter>
+    </ResourceCompile>
+  </ItemGroup>
+  <ItemGroup>
+    <None Include="..\..\ny.rules" />
+    <None Include="..\..\po.rules" />
+  </ItemGroup>
+  <ItemGroup>
+    <CustomBuild Include="..\..\..\nyquist\rawwaves\mand1.raw">
+      <Filter>nyquist\rawwaves</Filter>
+    </CustomBuild>
+    <CustomBuild Include="..\..\..\nyquist\rawwaves\mand10.raw">
+      <Filter>nyquist\rawwaves</Filter>
+    </CustomBuild>
+    <CustomBuild Include="..\..\..\nyquist\rawwaves\mand11.raw">
+      <Filter>nyquist\rawwaves</Filter>
+    </CustomBuild>
+    <CustomBuild Include="..\..\..\nyquist\rawwaves\mand12.raw">
+      <Filter>nyquist\rawwaves</Filter>
+    </CustomBuild>
+    <CustomBuild Include="..\..\..\nyquist\rawwaves\mand2.raw">
+      <Filter>nyquist\rawwaves</Filter>
+    </CustomBuild>
+    <CustomBuild Include="..\..\..\nyquist\rawwaves\mand3.raw">
+      <Filter>nyquist\rawwaves</Filter>
+    </CustomBuild>
+    <CustomBuild Include="..\..\..\nyquist\rawwaves\mand4.raw">
+      <Filter>nyquist\rawwaves</Filter>
+    </CustomBuild>
+    <CustomBuild Include="..\..\..\nyquist\rawwaves\mand5.raw">
+      <Filter>nyquist\rawwaves</Filter>
+    </CustomBuild>
+    <CustomBuild Include="..\..\..\nyquist\rawwaves\mand6.raw">
+      <Filter>nyquist\rawwaves</Filter>
+    </CustomBuild>
+    <CustomBuild Include="..\..\..\nyquist\rawwaves\mand7.raw">
+      <Filter>nyquist\rawwaves</Filter>
+    </CustomBuild>
+    <CustomBuild Include="..\..\..\nyquist\rawwaves\mand8.raw">
+      <Filter>nyquist\rawwaves</Filter>
+    </CustomBuild>
+    <CustomBuild Include="..\..\..\nyquist\rawwaves\mand9.raw">
+      <Filter>nyquist\rawwaves</Filter>
+    </CustomBuild>
+    <CustomBuild Include="..\..\..\nyquist\rawwaves\mandpluk.raw">
+      <Filter>nyquist\rawwaves</Filter>
+    </CustomBuild>
+    <CustomBuild Include="..\..\..\nyquist\rawwaves\marmstk1.raw">
+      <Filter>nyquist\rawwaves</Filter>
+    </CustomBuild>
+    <CustomBuild Include="..\..\..\nyquist\rawwaves\sinewave.raw">
+      <Filter>nyquist\rawwaves</Filter>
+    </CustomBuild>
+    <CustomBuild Include="..\..\..\nyquist\dspprims.lsp">
+      <Filter>nyquist</Filter>
+    </CustomBuild>
+    <CustomBuild Include="..\..\..\nyquist\envelopes.lsp">
+      <Filter>nyquist</Filter>
+    </CustomBuild>
+    <CustomBuild Include="..\..\..\nyquist\equalizer.lsp">
+      <Filter>nyquist</Filter>
+    </CustomBuild>
+    <CustomBuild Include="..\..\..\nyquist\evalenv.lsp">
+      <Filter>nyquist</Filter>
+    </CustomBuild>
+    <CustomBuild Include="..\..\..\nyquist\fileio.lsp">
+      <Filter>nyquist</Filter>
+    </CustomBuild>
+    <CustomBuild Include="..\..\..\nyquist\follow.lsp">
+      <Filter>nyquist</Filter>
+    </CustomBuild>
+    <CustomBuild Include="..\..\..\nyquist\init.lsp">
+      <Filter>nyquist</Filter>
+    </CustomBuild>
+    <CustomBuild Include="..\..\..\nyquist\misc.lsp">
+      <Filter>nyquist</Filter>
+    </CustomBuild>
+    <CustomBuild Include="..\..\..\nyquist\nyinit.lsp">
+      <Filter>nyquist</Filter>
+    </CustomBuild>
+    <CustomBuild Include="..\..\..\nyquist\nyqmisc.lsp">
+      <Filter>nyquist</Filter>
+    </CustomBuild>
+    <CustomBuild Include="..\..\..\nyquist\nyquist-plot.txt">
+      <Filter>nyquist</Filter>
+    </CustomBuild>
+    <CustomBuild Include="..\..\..\nyquist\nyquist.lsp">
+      <Filter>nyquist</Filter>
+    </CustomBuild>
+    <CustomBuild Include="..\..\..\nyquist\printrec.lsp">
+      <Filter>nyquist</Filter>
+    </CustomBuild>
+    <CustomBuild Include="..\..\..\nyquist\profile.lsp">
+      <Filter>nyquist</Filter>
+    </CustomBuild>
+    <CustomBuild Include="..\..\..\nyquist\sal-parse.lsp">
+      <Filter>nyquist</Filter>
+    </CustomBuild>
+    <CustomBuild Include="..\..\..\nyquist\sal.lsp">
+      <Filter>nyquist</Filter>
+    </CustomBuild>
+    <CustomBuild Include="..\..\..\nyquist\seq.lsp">
+      <Filter>nyquist</Filter>
+    </CustomBuild>
+    <CustomBuild Include="..\..\..\nyquist\seqfnint.lsp">
+      <Filter>nyquist</Filter>
+    </CustomBuild>
+    <CustomBuild Include="..\..\..\nyquist\seqmidi.lsp">
+      <Filter>nyquist</Filter>
+    </CustomBuild>
+    <CustomBuild Include="..\..\..\nyquist\sndfnint.lsp">
+      <Filter>nyquist</Filter>
+    </CustomBuild>
+    <CustomBuild Include="..\..\..\nyquist\stk.lsp">
+      <Filter>nyquist</Filter>
+    </CustomBuild>
+    <CustomBuild Include="..\..\..\lib-src\libnyquist\nyquist\sys\win\msvc\system.lsp">
+      <Filter>nyquist</Filter>
+    </CustomBuild>
+    <CustomBuild Include="..\..\..\nyquist\xlinit.lsp">
+      <Filter>nyquist</Filter>
+    </CustomBuild>
+    <CustomBuild Include="..\..\..\nyquist\xm.lsp">
+      <Filter>nyquist</Filter>
+    </CustomBuild>
+    <CustomBuild Include="..\..\..\nyquist\test.lsp" />
+    <CustomBuild Include="..\..\..\nyquist\upic.sal" />
+    <CustomBuild Include="..\..\..\nyquist\velocity.lsp" />
+  </ItemGroup>
+  <ItemGroup>
+    <copy Include="..\..\..\plug-ins\adjustable-fade.ny">
+      <Filter>plug-ins</Filter>
+    </copy>
+    <copy Include="..\..\..\plug-ins\beat.ny">
+      <Filter>plug-ins</Filter>
+    </copy>
+    <copy Include="..\..\..\plug-ins\clicktrack.ny">
+      <Filter>plug-ins</Filter>
+    </copy>
+    <copy Include="..\..\..\plug-ins\clipfix.ny">
+      <Filter>plug-ins</Filter>
+    </copy>
+    <copy Include="..\..\..\plug-ins\delay.ny">
+      <Filter>plug-ins</Filter>
+    </copy>
+    <copy Include="..\..\..\plug-ins\equalabel.ny">
+      <Filter>plug-ins</Filter>
+    </copy>
+    <copy Include="..\..\..\plug-ins\highpass.ny">
+      <Filter>plug-ins</Filter>
+    </copy>
+    <copy Include="..\..\..\plug-ins\lowpass.ny">
+      <Filter>plug-ins</Filter>
+    </copy>
+    <copy Include="..\..\..\plug-ins\notch.ny">
+      <Filter>plug-ins</Filter>
+    </copy>
+    <copy Include="..\..\..\plug-ins\pluck.ny">
+      <Filter>plug-ins</Filter>
+    </copy>
+    <copy Include="..\..\..\plug-ins\rissetdrum.ny">
+      <Filter>plug-ins</Filter>
+    </copy>
+    <copy Include="..\..\..\plug-ins\sample-data-export.ny">
+      <Filter>plug-ins</Filter>
+    </copy>
+    <copy Include="..\..\..\plug-ins\SilenceMarker.ny">
+      <Filter>plug-ins</Filter>
+    </copy>
+    <copy Include="..\..\..\plug-ins\SoundFinder.ny">
+      <Filter>plug-ins</Filter>
+    </copy>
+    <copy Include="..\..\..\plug-ins\StudioFadeOut.ny">
+      <Filter>plug-ins</Filter>
+    </copy>
+    <copy Include="..\..\..\plug-ins\tremolo.ny">
+      <Filter>plug-ins</Filter>
+    </copy>
+    <copy Include="..\..\..\plug-ins\vocalremover.ny">
+      <Filter>plug-ins</Filter>
+    </copy>
+    <copy Include="..\..\..\plug-ins\vocoder.ny">
+      <Filter>plug-ins</Filter>
+    </copy>
+    <copy Include="..\..\..\plug-ins\crossfadetracks.ny">
+      <Filter>plug-ins</Filter>
+    </copy>
+    <copy Include="..\..\..\plug-ins\SpectralEditMulti.ny">
+      <Filter>plug-ins</Filter>
+    </copy>
+    <copy Include="..\..\..\plug-ins\SpectralEditParametricEQ.ny">
+      <Filter>plug-ins</Filter>
+    </copy>
+    <copy Include="..\..\..\plug-ins\SpectralEditShelves.ny">
+      <Filter>plug-ins</Filter>
+    </copy>
+    <copy Include="..\..\..\plug-ins\crossfadeclips.ny">
+      <Filter>plug-ins</Filter>
+    </copy>
+    <copy Include="..\..\..\plug-ins\limiter.ny">
+      <Filter>plug-ins</Filter>
+    </copy>
+    <copy Include="..\..\..\plug-ins\vocalrediso.ny">
+      <Filter>plug-ins</Filter>
+    </copy>
+  </ItemGroup>
 </Project>