/**********************************************************************

  Audacity: A Digital Audio Editor

  TrackPanel.cpp

  Dominic Mazzoni
  and lots of other contributors

  Implements TrackPanel and TrackInfo.

********************************************************************//*!

\todo
  Refactoring of the TrackPanel, possibly as described
  in \ref TrackPanelRefactor

*//*****************************************************************//*!

\file TrackPanel.cpp
\brief
  Implements TrackPanel and TrackInfo.

  TrackPanel.cpp is currently some of the worst code in Audacity.
  It's not really unreadable, there's just way too much stuff in this
  one file.  Rather than apply a quick fix, the long-term plan
  is to create a GUITrack class that knows how to draw itself
  and handle events.  Then this class just helps coordinate
  between tracks.

  Plans under discussion are described in \ref TrackPanelRefactor

*//********************************************************************/

// Documentation: Rather than have a lengthy \todo section, having
// a \todo a \file and a \page in EXACTLY that order gets Doxygen to
// put the following lengthy description of refactoring on a new page
// and link to it from the docs.

/*****************************************************************//**

\class TrackPanel
\brief
  The TrackPanel class coordinates updates and operations on the
  main part of the screen which contains multiple tracks.

  It uses many other classes, but in particular it uses the
  TrackInfo class to draw the controls area on the left of a track,
  and the TrackArtist class to draw the actual waveforms.

  Note that in some of the older code here, e.g., GetLabelWidth(),
  "Label" means the TrackInfo plus the vertical ruler.
  Confusing relative to LabelTrack labels.

  The TrackPanel manages multiple tracks and their TrackInfos.

  Note that with stereo tracks there will be one TrackInfo
  being used by two wavetracks.

*//*****************************************************************//**

\class TrackInfo
\brief
  The TrackInfo is shown to the side of a track
  It has the menus, pan and gain controls displayed in it.
  So "Info" is somewhat a misnomer. Should possibly be "TrackControls".

  TrackPanel and not TrackInfo takes care of the functionality for
  each of the buttons in that panel.

  In its current implementation TrackInfo is not derived from a
  wxWindow.  Following the original coding style, it has
  been coded as a 'flyweight' class, which is passed
  state as needed, except for the array of gains and pans.

  If we'd instead coded it as a wxWindow, we would have an instance
  of this class for each instance displayed.

*//**************************************************************//**

\class TrackClip
\brief One clip (i.e short section) of a WaveTrack.

*//**************************************************************//**

\class TrackPanelListener
\brief A now badly named class which is used to give access to a
subset of the TrackPanel methods from all over the place.

*//**************************************************************//**

\class TrackList
\brief A list of TrackListNode items.

*//**************************************************************//**

\class TrackListIterator
\brief An iterator for a TrackList.

*//**************************************************************//**

\class TrackListNode
\brief Used by TrackList, points to a Track.

*//**************************************************************//**

\class TrackPanel::AudacityTimer
\brief Timer class dedicated to infomring the TrackPanel that it
is time to refresh some aspect of the screen.

*//*****************************************************************//**

\page TrackPanelRefactor Track Panel Refactor
\brief Planned refactoring of TrackPanel.cpp

 - Move menus from current TrackPanel into TrackInfo.
 - Convert TrackInfo from 'flyweight' to heavyweight.
 - Split GuiStereoTrack and GuiWaveTrack out from TrackPanel.

  JKC: Incremental refactoring started April/2003

  Possibly aiming for Gui classes something like this - it's under
  discussion:

<pre>
   +----------------------------------------------------+
   |      AdornedRulerPanel                             |
   +----------------------------------------------------+
   +----------------------------------------------------+
   |+------------+ +-----------------------------------+|
   ||            | | (L)  GuiWaveTrack                 ||
   || TrackInfo  | +-----------------------------------+|
   ||            | +-----------------------------------+|
   ||            | | (R)  GuiWaveTrack                 ||
   |+------------+ +-----------------------------------+|
   +-------- GuiStereoTrack ----------------------------+
   +----------------------------------------------------+
   |+------------+ +-----------------------------------+|
   ||            | | (L)  GuiWaveTrack                 ||
   || TrackInfo  | +-----------------------------------+|
   ||            | +-----------------------------------+|
   ||            | | (R)  GuiWaveTrack                 ||
   |+------------+ +-----------------------------------+|
   +-------- GuiStereoTrack ----------------------------+
</pre>

  With the whole lot sitting in a TrackPanel which forwards
  events to the sub objects.

  The GuiStereoTrack class will do the special logic for
  Stereo channel grouping.

  The precise names of the classes are subject to revision.
  Have deliberately not created new files for the new classes
  such as AdornedRulerPanel and TrackInfo - yet.

*//*****************************************************************/


#include "Audacity.h"
#include "Experimental.h"
#include "TrackPanel.h"

#include <math.h>
#include <stdlib.h>

//#define DEBUG_DRAW_TIMING 1
// #define SPECTRAL_EDITING_ESC_KEY

#include <wx/combobox.h>
#include <wx/dcclient.h>
#include <wx/dcbuffer.h>
#include <wx/dcmemory.h>
#include <wx/font.h>
#include <wx/fontenum.h>
#include <wx/log.h>
#include <wx/menu.h>
#include <wx/msgdlg.h>
#include <wx/textdlg.h>
#include <wx/numdlg.h>
#include <wx/choicdlg.h>
#include <wx/spinctrl.h>
#include <wx/listbox.h>
#include <wx/textctrl.h>
#include <wx/intl.h>
#include <wx/image.h>

#include "FreqWindow.h" // for SpectrumAnalyst

#include "AColor.h"
#include "AllThemeResources.h"
#include "AudacityApp.h"
#include "AudioIO.h"
#include "Envelope.h"
#include "Experimental.h"
#include "float_cast.h"
#include "Internat.h"
#include "LabelTrack.h"
#include "MixerBoard.h"

#include "NoteTrack.h"
#include "NumberScale.h"
#include "Prefs.h"
#include "Project.h"
#include "Snap.h"
#include "ShuttleGui.h"
#include "Theme.h"
#include "TimeTrack.h"
#include "TrackArtist.h"
#include "TrackPanelAx.h"
#include "ViewInfo.h"
#include "WaveTrack.h"

#include "commands/Keyboard.h"

#include "ondemand/ODManager.h"

#include "prefs/PrefsDialog.h"
#include "prefs/SpectrumPrefs.h"
#include "prefs/WaveformPrefs.h"

#include "toolbars/ControlToolBar.h"
#include "toolbars/ToolManager.h"
#include "toolbars/ToolsToolBar.h"
// #include "toolbars/TranscriptionToolBar.h"

#include "widgets/ASlider.h"
#include "widgets/Ruler.h"
#include "widgets/NumericTextCtrl.h"

#define ZOOMLIMIT 0.001f

//This loads the appropriate set of cursors, depending on platform.
#include "../images/Cursors.h"
#include <iostream>

DEFINE_EVENT_TYPE(EVT_TRACK_PANEL_TIMER)

enum {
   kLeftInset = 4,
   kTopInset = 4,
   kTimerInterval = 50, // milliseconds
   kOneSecondCountdown = 1000 / kTimerInterval,
};

enum {
   // PRL:
   // Mouse must move at least this far to distinguish ctrl-drag to scrub
   // from ctrl-click for playback.
   SCRUBBING_PIXEL_TOLERANCE = 10,

#ifdef EXPERIMENTAL_SCRUBBING_SCROLL_WHEEL
   ScrubSpeedStepsPerOctave = 4,
#endif
};

// Is the distance between A and B less than D?
template < class A, class B, class DIST > bool within(A a, B b, DIST d)
{
   return (a > b - d) && (a < b + d);
}

template < class LOW, class MID, class HIGH >
    bool between_inclusive(LOW l, MID m, HIGH h)
{
   return (m >= l && m <= h);
}

template < class LOW, class MID, class HIGH >
    bool between_exclusive(LOW l, MID m, HIGH h)
{
   return (m > l && m < h);
}

template < class CLIPPEE, class CLIPVAL >
    void clip_top(CLIPPEE & clippee, CLIPVAL val)
{
   if (clippee > val)
      clippee = val;
}

template < class CLIPPEE, class CLIPVAL >
    void clip_bottom(CLIPPEE & clippee, CLIPVAL val)
{
   if (clippee < val)
      clippee = val;
}

enum {
   TrackPanelFirstID = 2000,
   OnSetNameID,
   OnSetFontID,

   OnMoveUpID,
   OnMoveDownID,
   OnMoveTopID,
   OnMoveBottomID,

   OnUpOctaveID,
   OnDownOctaveID,

   OnChannelLeftID,
   OnChannelRightID,
   OnChannelMonoID,

   OnRate8ID,              // <---
   OnRate11ID,             //    |
   OnRate16ID,             //    |
   OnRate22ID,             //    |
   OnRate44ID,             //    |
   OnRate48ID,             //    | Leave these in order
   OnRate88ID,             //    |
   OnRate96ID,             //    |
   OnRate176ID,            //    | see OnTrackMenu()
   OnRate192ID,            //    |
   OnRate352ID,            //    |
   OnRate384ID,            //    |
   OnRateOtherID,          //    |
                           //    |
   On16BitID,              //    |
   On24BitID,              //    |
   OnFloatID,              // <---

   OnWaveformID,
   OnSpectrumID,
   OnViewSettingsID,

   OnSplitStereoID,
   OnSplitStereoMonoID,
   OnMergeStereoID,
   OnSwapChannelsID,

   OnSetTimeTrackRangeID,
   OnCutSelectedTextID,
   OnCopySelectedTextID,
   OnPasteSelectedTextID,
   OnDeleteSelectedLabelID,

   OnTimeTrackLinID,
   OnTimeTrackLogID,
   OnTimeTrackLogIntID,

   // Reserve an ample block of ids for waveform scale types
   OnFirstWaveformScaleID,
   OnLastWaveformScaleID = OnFirstWaveformScaleID + 9,

   // Reserve an ample block of ids for spectrum scale types
   OnFirstSpectrumScaleID,
   OnLastSpectrumScaleID = OnFirstSpectrumScaleID + 19,

   OnZoomInVerticalID,
   OnZoomOutVerticalID,
   OnZoomFitVerticalID,
};

BEGIN_EVENT_TABLE(TrackPanel, wxWindow)
    EVT_MOUSE_EVENTS(TrackPanel::OnMouseEvent)
    EVT_MOUSE_CAPTURE_LOST(TrackPanel::OnCaptureLost)
    EVT_COMMAND(wxID_ANY, EVT_CAPTURE_KEY, TrackPanel::OnCaptureKey)
    EVT_KEY_DOWN(TrackPanel::OnKeyDown)
    EVT_CHAR(TrackPanel::OnChar)
    EVT_SIZE(TrackPanel::OnSize)
    EVT_ERASE_BACKGROUND(TrackPanel::OnErase)
    EVT_PAINT(TrackPanel::OnPaint)
    EVT_SET_FOCUS(TrackPanel::OnSetFocus)
    EVT_KILL_FOCUS(TrackPanel::OnKillFocus)
    EVT_CONTEXT_MENU(TrackPanel::OnContextMenu)
    EVT_MENU(OnSetNameID, TrackPanel::OnSetName)
    EVT_MENU(OnSetFontID, TrackPanel::OnSetFont)
    EVT_MENU(OnSetTimeTrackRangeID, TrackPanel::OnSetTimeTrackRange)

    EVT_MENU_RANGE(OnMoveUpID, OnMoveDownID, TrackPanel::OnMoveTrack)
    EVT_MENU_RANGE(OnMoveTopID, OnMoveBottomID, TrackPanel::OnMoveTrack)
    EVT_MENU_RANGE(OnUpOctaveID, OnDownOctaveID, TrackPanel::OnChangeOctave)
    EVT_MENU_RANGE(OnChannelLeftID, OnChannelMonoID,
               TrackPanel::OnChannelChange)
    EVT_MENU_RANGE(OnWaveformID, OnSpectrumID, TrackPanel::OnSetDisplay)
    EVT_MENU(OnViewSettingsID, TrackPanel::OnViewSettings)
    EVT_MENU_RANGE(OnRate8ID, OnRate384ID, TrackPanel::OnRateChange)
    EVT_MENU_RANGE(On16BitID, OnFloatID, TrackPanel::OnFormatChange)
    EVT_MENU(OnRateOtherID, TrackPanel::OnRateOther)
    EVT_MENU(OnSwapChannelsID, TrackPanel::OnSwapChannels)
    EVT_MENU(OnSplitStereoID, TrackPanel::OnSplitStereo)
    EVT_MENU(OnSplitStereoMonoID, TrackPanel::OnSplitStereoMono)
    EVT_MENU(OnMergeStereoID, TrackPanel::OnMergeStereo)

    EVT_MENU(OnCutSelectedTextID, TrackPanel::OnCutSelectedText)
    EVT_MENU(OnCopySelectedTextID, TrackPanel::OnCopySelectedText)
    EVT_MENU(OnPasteSelectedTextID, TrackPanel::OnPasteSelectedText)
    EVT_MENU(OnDeleteSelectedLabelID, TrackPanel::OnDeleteSelectedLabel)

    EVT_MENU(OnTimeTrackLinID, TrackPanel::OnTimeTrackLin)
    EVT_MENU(OnTimeTrackLogID, TrackPanel::OnTimeTrackLog)
    EVT_MENU(OnTimeTrackLogIntID, TrackPanel::OnTimeTrackLogInt)

    EVT_MENU_RANGE(OnFirstWaveformScaleID, OnLastWaveformScaleID, TrackPanel::OnWaveformScaleType)
    EVT_MENU_RANGE(OnFirstSpectrumScaleID, OnLastSpectrumScaleID, TrackPanel::OnSpectrumScaleType)

    EVT_MENU(OnZoomInVerticalID, TrackPanel::OnZoomInVertical)
    EVT_MENU(OnZoomOutVerticalID, TrackPanel::OnZoomOutVertical)
    EVT_MENU(OnZoomFitVerticalID, TrackPanel::OnZoomFitVertical)
END_EVENT_TABLE()

/// Makes a cursor from an XPM, uses CursorId as a fallback.
/// TODO:  Move this function to some other source file for reuse elsewhere.
wxCursor * MakeCursor( int WXUNUSED(CursorId), const char * pXpm[36],  int HotX, int HotY )
{
   wxCursor * pCursor;

#ifdef CURSORS_SIZE32
   const int HotAdjust =0;
#else
   const int HotAdjust =8;
#endif

   wxImage Image = wxImage(wxBitmap(pXpm).ConvertToImage());
   Image.SetMaskColour(255,0,0);
   Image.SetMask();// Enable mask.

#if defined(__WXGTK__) && !wxCHECK_VERSION(3, 0, 0)
   //
   // Kludge: the wxCursor Image constructor is broken in wxGTK.
   // This code, based loosely on the broken code from the wxGTK source,
   // works around the problem by constructing a 1-bit bitmap and
   // calling the other custom cursor constructor.
   //
   // -DMM
   //

   unsigned char *rgbBits = Image.GetData();
   int w = Image.GetWidth() ;
   int h = Image.GetHeight();
   int imagebitcount = (w*h)/8;

   unsigned char *bits = new unsigned char [imagebitcount];
   unsigned char *maskBits = new unsigned char [imagebitcount];

   int i, j, i8;
   unsigned char cMask;
   for (i=0; i<imagebitcount; i++) {
      bits[i] = 0;
      i8 = i * 8;

      cMask = 1;
      for (j=0; j<8; j++) {
         if (rgbBits[(i8+j)*3+2] < 127)
            bits[i] = bits[i] | cMask;
         cMask = cMask * 2;
      }
   }

   for (i=0; i<imagebitcount; i++) {
      maskBits[i] = 0x0;
      i8 = i * 8;

      cMask = 1;
      for (j=0; j<8; j++) {
         if (rgbBits[(i8+j)*3] < 127 || rgbBits[(i8+j)*3+1] > 127)
            maskBits[i] = maskBits[i] | cMask;
         cMask = cMask * 2;
      }
   }

   pCursor = new wxCursor((const char *)bits, w, h,
                          HotX-HotAdjust, HotY-HotAdjust,
                          (const char *)maskBits);

   delete [] bits;
   delete [] maskBits;

#else
   Image.SetOption( wxIMAGE_OPTION_CUR_HOTSPOT_X, HotX-HotAdjust );
   Image.SetOption( wxIMAGE_OPTION_CUR_HOTSPOT_Y, HotY-HotAdjust );
   pCursor = new wxCursor( Image );
#endif

   return pCursor;
}



// Don't warn us about using 'this' in the base member initializer list.
#ifndef __WXGTK__ //Get rid if this pragma for gtk
#pragma warning( disable: 4355 )
#endif
TrackPanel::TrackPanel(wxWindow * parent, wxWindowID id,
                       const wxPoint & pos,
                       const wxSize & size,
                       TrackList * tracks,
                       ViewInfo * viewInfo,
                       TrackPanelListener * listener,
                       AdornedRulerPanel * ruler)
   : wxPanel(parent, id, pos, size, wxWANTS_CHARS | wxNO_BORDER),
     mTrackInfo(this),
     mListener(listener),
     mTracks(tracks),
     mViewInfo(viewInfo),
     mRuler(ruler),
     mTrackArtist(NULL),
     mBacking(NULL),
     mRefreshBacking(false),
     mConverter(NumericConverter::TIME),
     mAutoScrolling(false),
     mVertScrollRemainder(0),
     vrulerSize(36,0)
#ifndef __WXGTK__   //Get rid if this pragma for gtk
#pragma warning( default: 4355 )
#endif
{
   SetLabel(_("Track Panel"));
   SetName(_("Track Panel"));

   mAx = new TrackPanelAx( this );
#if wxUSE_ACCESSIBILITY
   SetAccessible( mAx );
#endif
   mMouseCapture = IsUncaptured;
   mSlideUpDownOnly = false;
   mLabelTrackStartXPos=-1;
   mCircularTrackNavigation = false;

   UpdatePrefs();

   mRedrawAfterStop = false;
   mIndicatorShowing = false;

   mPencilCursor  = MakeCursor( wxCURSOR_PENCIL,    DrawCursorXpm,    12, 22);
   mSelectCursor  = MakeCursor( wxCURSOR_IBEAM,     IBeamCursorXpm,   17, 16);
   mEnvelopeCursor= MakeCursor( wxCURSOR_ARROW,     EnvCursorXpm,     16, 16);
   mDisabledCursor= MakeCursor( wxCURSOR_NO_ENTRY,  DisabledCursorXpm,16, 16);
   mSlideCursor   = MakeCursor( wxCURSOR_SIZEWE,    TimeCursorXpm,    16, 16);
   mZoomInCursor  = MakeCursor( wxCURSOR_MAGNIFIER, ZoomInCursorXpm,  19, 15);
   mZoomOutCursor = MakeCursor( wxCURSOR_MAGNIFIER, ZoomOutCursorXpm, 19, 15);
   mLabelCursorLeft  = MakeCursor( wxCURSOR_ARROW,  LabelCursorLeftXpm, 19, 15);
   mLabelCursorRight = MakeCursor( wxCURSOR_ARROW,  LabelCursorRightXpm, 16, 16);
   
#ifdef EXPERIMENTAL_SPECTRAL_EDITING
   mBottomFrequencyCursor =
      MakeCursor( wxCURSOR_ARROW,  BottomFrequencyCursorXpm, 16, 16);
   mTopFrequencyCursor =
      MakeCursor( wxCURSOR_ARROW,  TopFrequencyCursorXpm, 16, 16);
   mBandWidthCursor = MakeCursor( wxCURSOR_ARROW,  BandWidthCursorXpm, 16, 16);
#endif

#if USE_MIDI
   mStretchMode = stretchCenter;
   mStretching = false;
   mStretched = false;
   mStretchStart = 0;
   mStretchCursor = MakeCursor( wxCURSOR_BULLSEYE,  StretchCursorXpm, 16, 16);
   mStretchLeftCursor = MakeCursor( wxCURSOR_BULLSEYE,
                                    StretchLeftCursorXpm, 16, 16);
   mStretchRightCursor = MakeCursor( wxCURSOR_BULLSEYE,
                                     StretchRightCursorXpm, 16, 16);
#endif

   mArrowCursor = new wxCursor(wxCURSOR_ARROW);
   mSmoothCursor = new wxCursor(wxCURSOR_SPRAYCAN);
   mResizeCursor = new wxCursor(wxCURSOR_SIZENS);
   mRearrangeCursor = new wxCursor(wxCURSOR_HAND);
   mAdjustLeftSelectionCursor = new wxCursor(wxCURSOR_POINT_LEFT);
   mAdjustRightSelectionCursor = new wxCursor(wxCURSOR_POINT_RIGHT);

   mWaveTrackMenu = NULL;
   mNoteTrackMenu = NULL;
   mLabelTrackMenu = NULL;
   mLabelTrackInfoMenu = NULL;
   mTimeTrackMenu = NULL;

   mRulerWaveformMenu = mRulerSpectrumMenu = NULL;

   BuildMenus();

   mTrackArtist = new TrackArtist();
   mTrackArtist->SetInset(1, kTopInset + 1, kLeftInset + 2, 2);

   mCapturedTrack = NULL;
   mPopupMenuTarget = NULL;

   mTimeCount = 0;
   mTimer.parent = this;
   mTimer.Start(kTimerInterval, FALSE);

   //Initialize a member variable pointing to the current
   //drawing track.
   mDrawingTrack =NULL;

   //More initializations, some of these for no other reason than
   //to prevent runtime memory check warnings
   mZoomStart = -1;
   mZoomEnd = -1;
   mPrevWidth = -1;
   mPrevHeight = -1;

   //Initialize the last selection adjustment time.
   mLastSelectionAdjustment = ::wxGetLocalTimeMillis();

   // This is used to snap the cursor to the nearest track that
   // lines up with it.
   mSnapManager = NULL;
   mSnapLeft = -1;
   mSnapRight = -1;

   mLastCursorX = -1;
   mLastIndicatorX = -1;
   mOldQPIndicatorPos = -1;

   // Register for tracklist updates
   mTracks->Connect(EVT_TRACKLIST_RESIZED,
                    wxCommandEventHandler(TrackPanel::OnTrackListResized),
                    NULL,
                    this);
   mTracks->Connect(EVT_TRACKLIST_UPDATED,
                    wxCommandEventHandler(TrackPanel::OnTrackListUpdated),
                    NULL,
                    this);

#ifdef EXPERIMENTAL_SPECTRAL_EDITING
   mFreqSelMode = FREQ_SEL_INVALID;
   mFrequencySnapper.reset(new SpectrumAnalyst());

   mLastF0 = mLastF1 = SelectedRegion::UndefinedFrequency;
#endif

   mSelStartValid = false;
   mSelStart = 0;

#ifdef EXPERIMENTAL_SCRUBBING_BASIC
   mScrubToken = -1;
   mScrubStartClockTimeMillis = -1;
   mScrubStartPosition = -1;
   mMaxScrubSpeed = 1.0;
   mScrubSpeedDisplayCountdown = 0;
   mScrubHasFocus = false;
   mScrubSeekPress = false;
#endif

#ifdef EXPERIMENTAL_SCRUBBING_SMOOTH_SCROLL
   mSmoothScrollingScrub = false;
#endif

#ifdef EXPERIMENTAL_SCRUBBING_SCROLL_WHEEL
   mLogMaxScrubSpeed = 0;
#endif

   mInitialTrackSelection = new std::vector<bool>;
}

TrackPanel::~TrackPanel()
{
   mTimer.Stop();

   // Unregister for tracklist updates
   mTracks->Disconnect(EVT_TRACKLIST_UPDATED,
                       wxCommandEventHandler(TrackPanel::OnTrackListUpdated),
                       NULL,
                       this);
   mTracks->Disconnect(EVT_TRACKLIST_RESIZED,
                       wxCommandEventHandler(TrackPanel::OnTrackListResized),
                       NULL,
                       this);

   // This can happen if a label is being edited and the user presses
   // ALT+F4 or Command+Q
   if (HasCapture())
      ReleaseMouse();

   if (mBacking)
   {
      mBackingDC.SelectObject( wxNullBitmap );
      delete mBacking;
   }
   delete mTrackArtist;

   delete mArrowCursor;
   delete mPencilCursor;
   delete mSelectCursor;
   delete mEnvelopeCursor;
   delete mDisabledCursor;
   delete mSlideCursor;
   delete mResizeCursor;
   delete mSmoothCursor;
   delete mZoomInCursor;
   delete mZoomOutCursor;
   delete mLabelCursorLeft;
   delete mLabelCursorRight;
   delete mRearrangeCursor;
   delete mAdjustLeftSelectionCursor;
   delete mAdjustRightSelectionCursor;
#ifdef EXPERIMENTAL_SPECTRAL_EDITING
   delete mBottomFrequencyCursor;
   delete mTopFrequencyCursor;
   delete mBandWidthCursor;
#endif
#if USE_MIDI
   delete mStretchCursor;
   delete mStretchLeftCursor;
   delete mStretchRightCursor;
#endif

   delete mSnapManager;

   DeleteMenus();

#if !wxUSE_ACCESSIBILITY
   delete mAx;
#endif

   delete mInitialTrackSelection;
}

void TrackPanel::BuildMenus(void)
{
   // Get rid of existing menus
   DeleteMenus();

   // Use AppendCheckItem so we can have ticks beside the items.
   // We would use AppendRadioItem but it only currently works on windows and GTK.
   mRateMenu = new wxMenu();
   mRateMenu->AppendRadioItem(OnRate8ID, wxT("8000 Hz"));
   mRateMenu->AppendRadioItem(OnRate11ID, wxT("11025 Hz"));
   mRateMenu->AppendRadioItem(OnRate16ID, wxT("16000 Hz"));
   mRateMenu->AppendRadioItem(OnRate22ID, wxT("22050 Hz"));
   mRateMenu->AppendRadioItem(OnRate44ID, wxT("44100 Hz"));
   mRateMenu->AppendRadioItem(OnRate48ID, wxT("48000 Hz"));
   mRateMenu->AppendRadioItem(OnRate88ID, wxT("88200 Hz"));
   mRateMenu->AppendRadioItem(OnRate96ID, wxT("96000 Hz"));
   mRateMenu->AppendRadioItem(OnRate176ID, wxT("176400 Hz"));
   mRateMenu->AppendRadioItem(OnRate192ID, wxT("192000 Hz"));
   mRateMenu->AppendRadioItem(OnRate352ID, wxT("352800 Hz"));
   mRateMenu->AppendRadioItem(OnRate384ID, wxT("384000 Hz"));
   mRateMenu->AppendRadioItem(OnRateOtherID, _("&Other..."));

   mFormatMenu = new wxMenu();
   mFormatMenu->AppendRadioItem(On16BitID, GetSampleFormatStr(int16Sample));
   mFormatMenu->AppendRadioItem(On24BitID, GetSampleFormatStr(int24Sample));
   mFormatMenu->AppendRadioItem(OnFloatID, GetSampleFormatStr(floatSample));

   /* build the pop-down menu used on wave (sampled audio) tracks */
   mWaveTrackMenu = new wxMenu();
   BuildCommonDropMenuItems(mWaveTrackMenu);   // does name, up/down etc
   mWaveTrackMenu->AppendRadioItem(OnWaveformID, _("&Waveform"));
   mWaveTrackMenu->AppendRadioItem(OnSpectrumID, _("&Spectrum"));
   mWaveTrackMenu->Append(OnViewSettingsID, _("&View Settings..."));
   mWaveTrackMenu->AppendSeparator();

   mWaveTrackMenu->AppendRadioItem(OnChannelMonoID, _("&Mono"));
   mWaveTrackMenu->AppendRadioItem(OnChannelLeftID, _("&Left Channel"));
   mWaveTrackMenu->AppendRadioItem(OnChannelRightID, _("&Right Channel"));
   mWaveTrackMenu->Append(OnMergeStereoID, _("Ma&ke Stereo Track"));
   mWaveTrackMenu->Append(OnSwapChannelsID, _("Swap Stereo &Channels"));
   mWaveTrackMenu->Append(OnSplitStereoID, _("Spl&it Stereo Track"));
   mWaveTrackMenu->Append(OnSplitStereoMonoID, _("Split Stereo to Mo&no"));
   mWaveTrackMenu->AppendSeparator();
   mWaveTrackMenu->Append(0, _("Set Sample &Format"), mFormatMenu);
   mWaveTrackMenu->AppendSeparator();
   mWaveTrackMenu->Append(0, _("Set Rat&e"), mRateMenu);

   /* build the pop-down menu used on note (MIDI) tracks */
   mNoteTrackMenu = new wxMenu();
   BuildCommonDropMenuItems(mNoteTrackMenu);   // does name, up/down etc
   mNoteTrackMenu->Append(OnUpOctaveID, _("Up &Octave"));
   mNoteTrackMenu->Append(OnDownOctaveID, _("Down Octa&ve"));

   /* build the pop-down menu used on label tracks */
   mLabelTrackMenu = new wxMenu();
   BuildCommonDropMenuItems(mLabelTrackMenu);   // does name, up/down etc
   mLabelTrackMenu->Append(OnSetFontID, _("&Font..."));

   /* build the pop-down menu used on time warping tracks */
   mTimeTrackMenu = new wxMenu();
   BuildCommonDropMenuItems(mTimeTrackMenu);   // does name, up/down etc
   mTimeTrackMenu->Append(OnTimeTrackLinID, _("&Linear"));
   mTimeTrackMenu->Append(OnTimeTrackLogID, _("L&ogarithmic"));
   mTimeTrackMenu->AppendSeparator();
   mTimeTrackMenu->Append(OnSetTimeTrackRangeID, _("Set Ra&nge..."));
   mTimeTrackMenu->AppendCheckItem(OnTimeTrackLogIntID, _("Logarithmic &Interpolation"));

   mLabelTrackInfoMenu = new wxMenu();
   mLabelTrackInfoMenu->Append(OnCutSelectedTextID, _("Cu&t"));
   mLabelTrackInfoMenu->Append(OnCopySelectedTextID, _("&Copy"));
   mLabelTrackInfoMenu->Append(OnPasteSelectedTextID, _("&Paste"));
   mLabelTrackInfoMenu->Append(OnDeleteSelectedLabelID, _("&Delete Label"));

   mRulerWaveformMenu = new wxMenu();
   BuildVRulerMenuItems
      (mRulerWaveformMenu, OnFirstWaveformScaleID,
       WaveformSettings::GetScaleNames());

   mRulerSpectrumMenu = new wxMenu();
   BuildVRulerMenuItems
      (mRulerSpectrumMenu, OnFirstSpectrumScaleID,
       SpectrogramSettings::GetScaleNames());
}

void TrackPanel::BuildCommonDropMenuItems(wxMenu * menu)
{
   menu->Append(OnSetNameID, _("N&ame..."));
   menu->AppendSeparator();
   menu->Append(OnMoveUpID, _("Move Track &Up"));
   menu->Append(OnMoveDownID, _("Move Track &Down"));
   menu->Append(OnMoveTopID, _("Move Track to &Top"));
   menu->Append(OnMoveBottomID, _("Move Track to &Bottom"));
   menu->AppendSeparator();

}

// static
void TrackPanel::BuildVRulerMenuItems
(wxMenu * menu, int firstId, const wxArrayString &names)
{
   int id = firstId;
   for (int ii = 0, nn = names.size(); ii < nn; ++ii)
      menu->AppendRadioItem(id++, names[ii]);
   menu->AppendSeparator();
   menu->Append(OnZoomInVerticalID, _("Zoom In\tLeft-Click/Left-Drag"));
   menu->Append(OnZoomOutVerticalID, _("Zoom Out\tShift-Left-Click"));
   menu->Append(OnZoomFitVerticalID, _("Zoom to Fit\tShift-Right-Click"));
}

void TrackPanel::DeleteMenus(void)
{
   // Note that the submenus (mRateMenu, ...)
   // are deleted by their parent
   if (mWaveTrackMenu) {
      delete mWaveTrackMenu;
      mWaveTrackMenu = NULL;
   }

   if (mNoteTrackMenu) {
      delete mNoteTrackMenu;
      mNoteTrackMenu = NULL;
   }

   if (mLabelTrackMenu) {
      delete mLabelTrackMenu;
      mLabelTrackMenu = NULL;
   }

   if (mLabelTrackInfoMenu) {
      delete mLabelTrackInfoMenu;
      mLabelTrackInfoMenu = NULL;
   }

   if (mTimeTrackMenu) {
      delete mTimeTrackMenu;
      mTimeTrackMenu = NULL;
   }

   delete mRulerWaveformMenu;
   delete mRulerSpectrumMenu;
}

#ifdef EXPERIMENTAL_OUTPUT_DISPLAY
void TrackPanel::UpdateVirtualStereoOrder()
{
   TrackListIterator iter(mTracks);
   Track *t;
   int temp;

   for (t = iter.First(); t; t = iter.Next()) {
      if(t->GetKind() == Track::Wave && t->GetChannel() == Track::MonoChannel){
         WaveTrack *wt = (WaveTrack*)t;

         if(WaveTrack::mMonoAsVirtualStereo && wt->GetPan() != 0){
            temp = wt->GetHeight();
            wt->SetHeight(temp*wt->GetVirtualTrackPercentage());
            wt->SetHeight(temp - wt->GetHeight(),true);
         }else if(!WaveTrack::mMonoAsVirtualStereo && wt->GetPan() != 0){
            wt->SetHeight(wt->GetHeight() + wt->GetHeight(true));
         }
      }
   }
   t = iter.First();
   if(t){
      t->ReorderList(false);
   }
}
#endif

void TrackPanel::UpdatePrefs()
{
#ifdef EXPERIMENTAL_SCROLLING_LIMITS
   gPrefs->Read(wxT("/GUI/ScrollBeyondZero"), &mScrollBeyondZero, false);
#endif
   gPrefs->Read(wxT("/GUI/AutoScroll"), &mViewInfo->bUpdateTrackIndicator,
      true);
   gPrefs->Read(wxT("/GUI/AdjustSelectionEdges"), &mAdjustSelectionEdges,
      true);
   gPrefs->Read(wxT("/GUI/CircularTrackNavigation"), &mCircularTrackNavigation,
      false);
   gPrefs->Read(wxT("/GUI/Solo"), &mSoloPref, wxT("Standard") );
   gPrefs->Read(wxT("/AudioIO/SeekShortPeriod"), &mSeekShort,
      1.0);
   gPrefs->Read(wxT("/AudioIO/SeekLongPeriod"), &mSeekLong,
      15.0);

#ifdef EXPERIMENTAL_OUTPUT_DISPLAY
   bool temp = WaveTrack::mMonoAsVirtualStereo;
   gPrefs->Read(wxT("/GUI/MonoAsVirtualStereo"), &WaveTrack::mMonoAsVirtualStereo,
      false);

   if(WaveTrack::mMonoAsVirtualStereo != temp)
      UpdateVirtualStereoOrder();
#endif

   mViewInfo->UpdatePrefs();

   if (mTrackArtist) {
      mTrackArtist->UpdatePrefs();
   }

   // All vertical rulers must be recalculated since the minimum and maximum
   // frequences may have been changed.
   UpdateVRulers();
   Refresh();
}

/// Remembers the track we clicked on and why we captured it.
/// We also use this method to clear the record
/// of the captured track, passing NULL as the track.
void TrackPanel::SetCapturedTrack( Track * t, enum MouseCaptureEnum MouseCapture )
{
#if defined(__WXDEBUG__)
   if (t == NULL) {
      wxASSERT(MouseCapture == IsUncaptured);
   }
   else {
      wxASSERT(MouseCapture != IsUncaptured);
   }
#endif
   mCapturedTrack = t;
   mMouseCapture = MouseCapture;
}

void TrackPanel::SelectNone()
{
   TrackListIterator iter(mTracks);
   Track *t = iter.First();
   while (t) {
      t->SetSelected(false);
      if (t->GetKind() == Track::Label)
         ((LabelTrack *) t)->Unselect();
      t = iter.Next();
   }
}

/// Select all tracks marked by the label track lt
void TrackPanel::SelectTracksByLabel( LabelTrack *lt )
{
   TrackListIterator iter(mTracks);
   Track *t = iter.First();

   //do nothing if at least one other track is selected
   while (t) {
      if( t->GetSelected() && t != lt )
         return;
      t = iter.Next();
   }

   //otherwise, select all tracks
   t = iter.First();
   while( t )
   {
      t->SetSelected( true );
      t = iter.Next();
   }
}

// Set selection length to the length of a track -- but if sync-lock is turned
// on, use the largest possible selection in the sync-lock group.
// If it's a stereo track, do the same for the stereo channels.
void TrackPanel::SelectTrackLength(Track *t)
{
   AudacityProject *p = GetActiveProject();
   SyncLockedTracksIterator it(mTracks);
   Track *t1 = it.First(t);
   double minOffset = t->GetOffset();
   double maxEnd = t->GetEndTime();

   // If we have a sync-lock group and sync-lock linking is on,
   // check the sync-lock group tracks.
   if (p->IsSyncLocked() && t1 != NULL)
   {
      for ( ; t1; t1 = it.Next())
      {
         if (t1->GetOffset() < minOffset)
            minOffset = t1->GetOffset();
         if (t1->GetEndTime() > maxEnd)
            maxEnd = t1->GetEndTime();
      }
   }
   else
   {
      // Otherwise, check for a stereo pair
      t1 = t->GetLink();
      if (t1)
      {
         if (t1->GetOffset() < minOffset)
            minOffset = t1->GetOffset();
         if (t1->GetEndTime() > maxEnd)
            maxEnd = t1->GetEndTime();
      }
   }

   // PRL: double click or click on track control.
   // should this select all frequencies too?  I think not.
   mViewInfo->selectedRegion.setTimes(minOffset, maxEnd);
}

void TrackPanel::GetTracksUsableArea(int *width, int *height) const
{
   GetSize(width, height);
   *width -= GetLabelWidth();
   // AS: MAGIC NUMBER: What does 2 represent?
   *width -= 2 + kLeftInset;
   *width = std::max(0, *width);
}

/// Gets the pointer to the AudacityProject that
/// goes with this track panel.
AudacityProject * TrackPanel::GetProject() const
{
   //JKC casting away constness here.
   //Do it in two stages in case 'this' is not a wxWindow.
   //when the compiler will flag the error.
   wxWindow const * const pConstWind = this;
   wxWindow * pWind=(wxWindow*)pConstWind;
#ifdef EXPERIMENTAL_NOTEBOOK
   pWind = pWind->GetParent(); //Page
   wxASSERT( pWind );
   pWind = pWind->GetParent(); //Notebook
   wxASSERT( pWind );
#endif
   pWind = pWind->GetParent(); //MainPanel
   wxASSERT( pWind );
   pWind = pWind->GetParent(); //Project
   wxASSERT( pWind );
   return (AudacityProject*)pWind;
}

/// AS: This gets called on our wx timer events.
void TrackPanel::OnTimer()
{
   mTimeCount++;
   // AS: If the user is dragging the mouse and there is a track that
   //  has captured the mouse, then scroll the screen, as necessary.
   if ((mMouseCapture==IsSelecting) && mCapturedTrack) {
      ScrollDuringDrag();
   }

   wxCommandEvent dummyEvent;
   AudacityProject *p = GetProject();

   {
      wxCommandEvent e(EVT_TRACK_PANEL_TIMER);
      p->ProcessEvent(e);
   }

#ifdef EXPERIMENTAL_SCRUBBING_BASIC
   // Call ContinueScrubbing() here rather than in SelectionHandleDrag()
   // so that even without drag events, we can instruct the play head to
   // keep approaching the mouse cursor, when its maximum speed is limited.

   // Thus scrubbing relies mostly on periodic polling of mouse and keys,
   // not event notifications.  But there are a few event handlers that
   // leave messages for this routine, in mScrubSeekPress and in mScrubHasFocus.
   if (IsScrubbing())
   {
      wxMouseState state(::wxGetMouseState());
      wxCoord position = state.GetX();
      const bool seek = mScrubSeekPress || PollIsSeeking();
      ScreenToClient(&position, NULL);
      if (ContinueScrubbing(position, mScrubHasFocus, seek))
         mScrubSeekPress = false;
      // else, if seek requested, try again at a later time when we might
      // enqueue a long enough stutter

#ifdef EXPERIMENTAL_SCRUBBING_SMOOTH_SCROLL
      if (mSmoothScrollingScrub)
         // Redraw with every timer tick, to keep the indicator centered.
         Refresh(false);
      else
#endif
      {
         if (mScrubSpeedDisplayCountdown > 0) {
            --mScrubSpeedDisplayCountdown;
            if (mScrubSpeedDisplayCountdown == kOneSecondCountdown ||
               mScrubSpeedDisplayCountdown == 0)
               // Show or hide the maximum speed.
               Refresh(false);
         }
      }
   }
#endif

   // Check whether we were playing or recording, but the stream has stopped.
   if (p->GetAudioIOToken()>0 && !IsAudioActive())
   {
      //the stream may have been started up after this one finished (by some other project)
      //in that case reset the buttons don't stop the stream
      p->GetControlToolBar()->StopPlaying(!gAudioIO->IsStreamActive());
   }

   // Next, check to see if we were playing or recording
   // audio, but now Audio I/O is completely finished.
   if (p->GetAudioIOToken()>0 &&
         !gAudioIO->IsAudioTokenActive(p->GetAudioIOToken()))
   {
      p->FixScrollbars();
      p->SetAudioIOToken(0);
      p->RedrawProject();

      mRedrawAfterStop = false;

      //ANSWER-ME: Was DisplaySelection added to solve a repaint problem?
      DisplaySelection();
   }

   // AS: The "indicator" is the little graphical mark shown in the ruler
   //  that indicates where the current play/record position is. (This also
   //  draws the moving vertical line.)

   if (!gAudioIO->IsPaused() && ( mIndicatorShowing || IsAudioActive())

#ifdef EXPERIMENTAL_SCRUBBING_SMOOTH_SCROLL
       && !mSmoothScrollingScrub
#endif
       )
   {
      DrawIndicator();
   }

   if(IsAudioActive() && gAudioIO->GetNumCaptureChannels()) {

      // Periodically update the display while recording

      if (!mRedrawAfterStop) {
         mRedrawAfterStop = true;
         MakeParentRedrawScrollbars();
         mListener->TP_ScrollUpDown( 99999999 );
         Refresh( false );
      }
      else {
         if ((mTimeCount % 5) == 0) {
            // Must tell OnPaint() to recreate the backing bitmap
            // since we've not done a full refresh.
            mRefreshBacking = true;
            Refresh( false );
         }
      }
   }
   if(mTimeCount > 1000)
      mTimeCount = 0;
}

///  We check on each timer tick to see if we need to scroll.
///  Scrolling is handled by mListener, which is an interface
///  to the window TrackPanel is embedded in.
void TrackPanel::ScrollDuringDrag()
{
   // DM: If we're "autoscrolling" (which means that we're scrolling
   //  because the user dragged from inside to outside the window,
   //  not because the user clicked in the scroll bar), then
   //  the selection code needs to be handled slightly differently.
   //  We set this flag ("mAutoScrolling") to tell the selecting
   //  code that we didn't get here as a result of a mouse event,
   //  and therefore it should ignore the mouseEvent parameter,
   //  and instead use the last known mouse position.  Setting
   //  this flag also causes the Mac to redraw immediately rather
   //  than waiting for the next update event; this makes scrolling
   //  smoother on MacOS 9.

   if (mMouseMostRecentX >= mCapturedRect.x + mCapturedRect.width) {
      mAutoScrolling = true;
      mListener->TP_ScrollRight();
   }
   else if (mMouseMostRecentX < mCapturedRect.x) {
      mAutoScrolling = true;
      mListener->TP_ScrollLeft();
   }

   if (mAutoScrolling) {
      // AS: To keep the selection working properly as we scroll,
      //  we fake a mouse event (remember, this method is called
      //  from a timer tick).

      // AS: For some reason, GCC won't let us pass this directly.
      wxMouseEvent e(wxEVT_MOTION);
      HandleSelect(e);
      mAutoScrolling = false;
   }
}

///  This updates the indicator (on a timer tick) that shows
///  where the current play or record position is.  To do this,
///  we cheat a little.  The indicator is drawn during the ruler
///  drawing process (that should probably change, but...), so
///  we create a memory DC and tell the ruler to draw itself there,
///  and then just blit that to the screen.
///  The indicator is a small triangle, red for record, green for play.
void TrackPanel::DrawIndicator()
{
   wxClientDC dc( this );
   DoDrawIndicator( dc );
}

void TrackPanel::DrawQuickPlayIndicator(wxDC & dc, double pos)
{
   // Erase the old indicator.
   if( mOldQPIndicatorPos != -1 ) {
      dc.Blit( mOldQPIndicatorPos, 0, 1, mBacking->GetHeight(), &mBackingDC, mOldQPIndicatorPos, 0 );
      mOldQPIndicatorPos = -1;
   }

   if (pos >= 0) {

      (mRuler->mIsSnapped)? AColor::SnapGuidePen( &dc) : AColor::Light( &dc, false);

      // Draw indicator in all visible tracks
      VisibleTrackIterator iter( GetProject() );
      for( Track *t = iter.First(); t; t = iter.Next() )
      {
         // Convert virtual coordinate to physical
         int y = t->GetY() - mViewInfo->vpos;

         // Draw the new indicator in its new location
         AColor::Line(dc,
                     pos,
                     y + kTopInset + 1,
                     pos,
                     y + t->GetHeight() - 3 );
      }
      mOldQPIndicatorPos = pos;
   }
}

/// Second level DrawIndicator()
void TrackPanel::DoDrawIndicator
   (wxDC & dc, bool repairOld /* = false */, double indicator /* = -1 */)
{
   bool onScreen;
   double pos;

   if (!repairOld)
   {
      // Erase the old indicator.
      if (mLastIndicatorX != -1)
      {
         onScreen = between_inclusive(GetLeftOffset(),
            mLastIndicatorX,
            GetLeftOffset() + mViewInfo->GetScreenWidth());
         if (onScreen)
         {
            // LL:  Keep from trying to blit outsize of the source DC.  This results in a crash on
            //      OSX due to allocating memory using negative sizes and can be caused by resizing
            //      the project window while recording or playing.
            int w = dc.GetSize().GetWidth();
            if (mLastIndicatorX >= w) {
               mLastIndicatorX = w - 1;
            }
<<<<<<< HEAD
            dc.Blit( x, 0, 1, mBacking->GetHeight(), &mBackingDC, x, 0 );
=======

            dc.Blit(mLastIndicatorX, 0, 1, mBacking->GetHeight(), &mBackingDC, mLastIndicatorX, 0);
>>>>>>> b5f9dd3d
         }

         // Nothing's ever perfect...
         //
         // Redraw the cursor since we may have just wiped it out
         if (mLastCursorX == mLastIndicatorX)
         {
            DoDrawCursor( dc );
         }
      }

      pos = indicator;
      if (pos < 0.0)
         // The stream time can be < 0 if the audio is currently stopped
         pos = gAudioIO->GetStreamTime();

      AudacityProject *p = GetProject();
      bool audioActive = IsAudioActive();
      onScreen = between_inclusive( mViewInfo->h,
                                   pos,
                                   mViewInfo->h + mViewInfo->screen );

      // This displays the audio time, too...
      DisplaySelection();

      // BG: Scroll screen if option is set
      // msmeyer: But only if not playing looped or in one-second mode
      if( mViewInfo->bUpdateTrackIndicator &&
         p->mLastPlayMode != loopedPlay &&
         p->mLastPlayMode != oneSecondPlay &&
         audioActive &&
         pos >= 0 &&
         !onScreen &&
         !gAudioIO->IsPaused() )
      {
         mListener->TP_ScrollWindow( pos );
      }

      // Always update scrollbars even if not scrolling the window. This is
      // important when new audio is recorded, because this can change the
      // length of the project and therefore the appearance of the scrollbar.
      MakeParentRedrawScrollbars();

      mIndicatorShowing = ( onScreen && audioActive );

      // Calculate the horizontal position of the indicator
      mLastIndicatorX = mViewInfo->TimeToPosition(pos, GetLeftOffset());
   }
   else
      pos = mViewInfo->PositionToTime(mLastIndicatorX, GetLeftOffset());

   // Set play/record color
   bool rec = (gAudioIO->GetNumCaptureChannels() > 0);
   AColor::IndicatorColor( &dc, !rec);

   mRuler->DrawIndicator( pos, rec );

   // Ensure that we don't draw through the TrackInfo or vertical ruler.
   wxRect clip = GetRect();
   int leftCutoff = clip.x + GetLabelWidth();
   int rightInset = kLeftInset + 2; // See the call to SetInset
   int rightCutoff = clip.x + clip.width - rightInset;
   if (!between_inclusive(leftCutoff, mLastIndicatorX, rightCutoff))
   {
      return;
   }

   // Draw indicator in all visible tracks
   VisibleTrackIterator iter( GetProject() );
   for( Track *t = iter.First(); t; t = iter.Next() )
   {
      // Don't draw the indicator in label tracks
      if( t->GetKind() == Track::Label )
      {
         continue;
      }

      // Convert virtual coordinate to physical
      int y = t->GetY() - mViewInfo->vpos;

      // Draw the new indicator in its new location
      AColor::Line(dc,
                   mLastIndicatorX,
                   y + kTopInset + 1,
                   mLastIndicatorX,
                   y + t->GetHeight() - 3 );
   }
}

/// This method draws the cursor things, both in the
/// ruler as seen at the top of the screen, but also in each of the
/// selected tracks.
/// These are the 'vertical lines' through waves, notes, and ruler.
void TrackPanel::DrawCursor()
{
   wxClientDC dc( this );
   DoDrawCursor( dc );
}

/// Second level DrawCursor()
void TrackPanel::DoDrawCursor(wxDC & dc)
{
   bool onScreen;

   if( mLastCursorX != -1 )
   {
      onScreen = between_inclusive(GetLeftOffset(),
                                   mLastCursorX,
                                   GetLeftOffset() + mViewInfo->GetScreenWidth());
      if( onScreen )
         dc.Blit(mLastCursorX, 0, 1, mBacking->GetHeight(), &mBackingDC, mLastCursorX, 0);
   }

   const double time = mViewInfo->selectedRegion.t0();
   mLastCursorX = mViewInfo->TimeToPosition(time, GetLeftOffset());

   onScreen = between_inclusive( mViewInfo->h,
                                 time,
                                 mViewInfo->h + mViewInfo->screen );

   if( !onScreen )
      return;

   AColor::CursorColor( &dc );

   // Draw cursor in all selected tracks
   VisibleTrackIterator iter( GetProject() );
   for( Track *t = iter.First(); t; t = iter.Next() )
   {
      if( t->GetSelected() || mAx->IsFocused( t ) )
      {
         int y = t->GetY() - mViewInfo->vpos + 1;
         wxCoord top = y + kTopInset;
         wxCoord bottom = y + t->GetHeight() - kTopInset;

         // MB: warp() is not needed here as far as I know, in fact it creates a bug. Removing it fixes that.
         AColor::Line(dc, mLastCursorX, top, mLastCursorX, bottom); // <-- The whole point of this routine.

#ifdef EXPERIMENTAL_OUTPUT_DISPLAY
         if(MONO_WAVE_PAN(t)){
            y = t->GetY(true) - mViewInfo->vpos + 1;
            top = y + kTopInset;
            bottom = y + t->GetHeight(true) - kTopInset;
            AColor::Line( dc, mLastCursorX, top, mLastCursorX, bottom );
         }
#endif

      }
   }

   // AS: Ah, no, this is where we draw the blinky thing in the ruler.
   mRuler->DrawCursor( time );

   DisplaySelection();
}

/// OnSize() is called when the panel is resized
void TrackPanel::OnSize(wxSizeEvent & /* event */)
{
   int width, height;
   GetSize( &width, &height );

   // wxMac doesn't like zero dimensions, so protect against it
   width = width == 0 ? 1 : width;
   height = height == 0 ? 1 : height;

   // (Re)allocate the backing bitmap
   if( mBacking )
   {
      mBackingDC.SelectObject( wxNullBitmap );
      delete mBacking;
   }

   mBacking = new wxBitmap( width, height );
   mBackingDC.SelectObject( *mBacking );

   // Refresh the entire area.  Really only need to refresh when
   // expanding...is it worth the trouble?
   Refresh( false );
}

/// OnErase( ) is called during the normal course of
/// completing an erase operation.
void TrackPanel::OnErase(wxEraseEvent & /* event */)
{
   // Ignore it for now.  This reduces flashing when dragging windows
   // over track area while playing or recording.
   //
   // However, if artifacts or the like are discovered later, then
   // we could blit the backing bitmap here.
}

/// AS: OnPaint( ) is called during the normal course of
///  completing a repaint operation.
void TrackPanel::OnPaint(wxPaintEvent & /* event */)
{
#if DEBUG_DRAW_TIMING
   wxStopWatch sw;
#endif

   // Construct the paint DC on the heap so that it may be deleted
   // early
   wxDC *dc = new wxPaintDC(this);

   // Retrieve the damage rectangle
   wxRect box = GetUpdateRegion().GetBox();

   double indicator = -1;

   // Recreate the backing bitmap if we have a full refresh
   // (See TrackPanel::Refresh())
   if (mRefreshBacking || (box == GetRect()))
   {
      // Reset (should a mutex be used???)
      mRefreshBacking = false;

#ifdef EXPERIMENTAL_SCRUBBING_SMOOTH_SCROLL
      if (mSmoothScrollingScrub && IsAudioActive()) {
         // Pan the view, so that we center the play indicator.
         // By the time DoDrawIndicator() is reached, gAudioIO->GetStreamTime()
         // may be a little different.
         // Cause DoDrawIndicator to show the value as it was at this time when we begin
         // the drawing of the tracks.  This prevents flashing of the indicator
         // at higher magnifications, and keeps the green line still in the middle.
         indicator = gAudioIO->GetStreamTime();
         mViewInfo->h = indicator - mViewInfo->screen / 2.0;
         if (!mScrollBeyondZero)
            // Can't scroll too far left
            mViewInfo->h = std::max(0.0, mViewInfo->h);
      }
#endif

      // Redraw the backing bitmap
      DrawTracks(&mBackingDC);

      // Copy it to the display
      dc->Blit(0, 0, mBacking->GetWidth(), mBacking->GetHeight(), &mBackingDC, 0, 0);
   }
   else
   {
      // Copy full, possibly clipped, damage rectange
      dc->Blit(box.x, box.y, box.width, box.height, &mBackingDC, box.x, box.y);
   }

   // Done with the clipped DC
   delete dc;

   // Drawing now goes directly to the client area
   wxClientDC cdc(this);

   // Update the indicator in case it was damaged if this project is playing

   if (!gAudioIO->IsPaused() && (mIndicatorShowing || IsAudioActive()))
   {
      // If not smooth scrolling, then
      // we just want to repair, not update the old, so set the second param to true.
      // This is important because this onPaint could be for just some of the tracks.
      DoDrawIndicator(cdc, (indicator < 0), indicator);
   }

   // Draw the cursor
   if (mViewInfo->selectedRegion.isPoint())
      DoDrawCursor(cdc);

#if DEBUG_DRAW_TIMING
      sw.Pause();
      wxLogDebug(wxT("Total: %ld milliseconds"), sw.Time());
      wxPrintf(wxT("Total: %ld milliseconds\n"), sw.Time());
#endif
}

/// Makes our Parent (well, whoever is listening to us) push their state.
/// this causes application state to be preserved on a stack for undo ops.
void TrackPanel::MakeParentPushState(wxString desc, wxString shortDesc,
                                     int flags)
{
   mListener->TP_PushState(desc, shortDesc, flags);
}

void TrackPanel::MakeParentModifyState(bool bWantsAutoSave)
{
   mListener->TP_ModifyState(bWantsAutoSave);
}

void TrackPanel::MakeParentRedrawScrollbars()
{
   mListener->TP_RedrawScrollbars();
}

void TrackPanel::MakeParentResize()
{
   mListener->TP_HandleResize();
}

void TrackPanel::HandleEscapeKey(bool down)
{
   if (!down)
      return;

   switch (mMouseCapture)
   {
   case IsSelecting:
   {
      TrackListIterator iter(mTracks);
      std::vector<bool>::const_iterator
         it = mInitialTrackSelection->begin(),
         end = mInitialTrackSelection->end();
      for (Track *t = iter.First(); t; t = iter.Next()) {
         wxASSERT(it != end);
         t->SetSelected(*it++);
      }
      mViewInfo->selectedRegion = mInitialSelection;
   }
      break;
   case IsZooming:
   case IsVZooming:
   //case IsAdjustingSample:
      break;
   case IsResizing:
      mCapturedTrack->SetHeight(mInitialActualHeight);
      mCapturedTrack->SetMinimized(mInitialMinimized);
      break;
   case IsResizingBetweenLinkedTracks:
   {
      Track *const next = mTracks->GetNext(mCapturedTrack);
      mCapturedTrack->SetHeight(mInitialUpperActualHeight);
      mCapturedTrack->SetMinimized(mInitialMinimized);
      next->SetHeight(mInitialActualHeight);
      next->SetMinimized(mInitialMinimized);
   }
      break;
   case IsResizingBelowLinkedTracks:
   {
      Track *const prev = mTracks->GetPrev(mCapturedTrack);
      mCapturedTrack->SetHeight(mInitialActualHeight);
      mCapturedTrack->SetMinimized(mInitialMinimized);
      prev->SetHeight(mInitialUpperActualHeight);
      prev->SetMinimized(mInitialMinimized);
   }
      break;
   default:
      return;
   }

   // Common part in all cases that do anything
   SetCapturedTrack(NULL, IsUncaptured);
   if (HasCapture())
      ReleaseMouse();
   wxMouseEvent dummy;
   HandleCursor(dummy);
   Refresh(false);
}

void TrackPanel::HandleAltKey(bool down)
{
   mLastMouseEvent.m_altDown = down;
   HandleCursorForLastMouseEvent();
}

void TrackPanel::HandleShiftKey(bool down)
{
   mLastMouseEvent.m_shiftDown = down;
   HandleCursorForLastMouseEvent();
}

void TrackPanel::HandleControlKey(bool down)
{
   mLastMouseEvent.m_controlDown = down;
   HandleCursorForLastMouseEvent();
}

void TrackPanel::HandlePageUpKey()
{
   mListener->TP_ScrollWindow(mViewInfo->h + mViewInfo->screen);
}

void TrackPanel::HandlePageDownKey()
{
   mListener->TP_ScrollWindow(mViewInfo->h - mViewInfo->screen);
}

void TrackPanel::HandleCursorForLastMouseEvent()
{
   HandleCursor(mLastMouseEvent);
}

MixerBoard* TrackPanel::GetMixerBoard()
{
   AudacityProject *p = GetProject();
   wxASSERT(p);
   return p->GetMixerBoard();
}

/// Used to determine whether it is safe or not to perform certain
/// edits at the moment.
/// @return true if audio is being recorded or is playing.
bool TrackPanel::IsUnsafe()
{
   return IsAudioActive();
}

bool TrackPanel::IsAudioActive()
{
   AudacityProject *p = GetProject();
   return p->IsAudioActive();
}


/// Uses a previously noted 'activity' to determine what
/// cursor to use.
/// @var mMouseCapture holds the current activity.
bool TrackPanel::SetCursorByActivity( )
{
   bool unsafe = IsUnsafe();

   switch( mMouseCapture )
   {
   case IsSelecting:
      SetCursor(*mSelectCursor);
      return true;
   case IsSliding:
      SetCursor( unsafe ? *mDisabledCursor : *mSlideCursor);
      return true;
   case IsEnveloping:
      SetCursor( unsafe ? *mDisabledCursor : *mEnvelopeCursor);
      return true;
   case IsRearranging:
      SetCursor( unsafe ? *mDisabledCursor : *mRearrangeCursor);
      return true;
   case IsAdjustingLabel:
      return true;
#ifdef USE_MIDI
   case IsStretching:
      SetCursor( unsafe ? *mDisabledCursor : *mStretchCursor);
      return true;
#endif
   default:
      break;
   }
   return false;
}

bool TrackPanel::SetCursorForCutline(WaveTrack * track, wxRect &rect, wxMouseEvent &event)
{
   if (IsOverCutline(track, rect, event)) {
      bool unsafe = IsUnsafe();
      SetCursor(unsafe ? *mDisabledCursor : *mArrowCursor);
      return true;
      // No tip string?
   }
   return false;
}

/// When in the "label" (TrackInfo or vertical ruler), we can either vertical zoom or re-order tracks.
/// Dont't change cursor/tip to zoom if display is not waveform (either linear of dB) or Spectrum
void TrackPanel::SetCursorAndTipWhenInLabel( Track * t,
         wxMouseEvent &event, wxString &tip )
{
   if (event.m_x >= GetVRulerOffset() && (t->GetKind() == Track::Wave) )
   {
      tip = _("Click to vertically zoom in. Shift-click to zoom out. Drag to specify a zoom region.");
      SetCursor(event.ShiftDown()? *mZoomOutCursor : *mZoomInCursor);
   }
#ifdef USE_MIDI
   else if (event.m_x >= GetVRulerOffset() && t->GetKind() == Track::Note) {
      tip = _("Click to verticaly zoom in, Shift-click to zoom out, Drag to create a particular zoom region.");
      SetCursor(event.ShiftDown() ? *mZoomOutCursor : *mZoomInCursor);
   }
#endif
   else {
      // Set a status message if over TrackInfo.
      tip = _("Drag the track vertically to change the order of the tracks.");
      SetCursor(*mArrowCursor);
   }
}

/// When in the resize area we can adjust size or relative size.
void TrackPanel::SetCursorAndTipWhenInVResizeArea( bool bLinked, wxString &tip )
{
   // Check to see whether it is the first channel of a stereo track
   if (bLinked) {
      // If we are in the label we got here 'by mistake' and we're
      // not actually in the resize area at all.  (The resize area
      // is shorter when it is between stereo tracks).

      tip = _("Click and drag to adjust relative size of stereo tracks.");
      SetCursor(*mResizeCursor);
   } else {
      tip = _("Click and drag to resize the track.");
      SetCursor(*mResizeCursor);
   }
}

/// When in a label track, find out if we've hit anything that
/// would cause a cursor change.
void TrackPanel::SetCursorAndTipWhenInLabelTrack( LabelTrack * pLT,
       wxMouseEvent & event, wxString &tip )
{
   int edge=pLT->OverGlyph(event.m_x, event.m_y);
   if(edge !=0)
   {
      SetCursor(*mArrowCursor);
   }

   //KLUDGE: We refresh the whole Label track when the icon hovered over
   //changes colouration.  As well as being inefficient we are also
   //doing stuff that should be delegated to the label track itself.
   edge += pLT->mbHitCenter ? 4:0;
   if( edge != pLT->mOldEdge )
   {
      pLT->mOldEdge = edge;
      RefreshTrack( pLT );
   }
   // IF edge!=0 THEN we've set the cursor and we're done.
   // signal this by setting the tip.
   if( edge != 0 )
   {
      tip =
         (pLT->mbHitCenter ) ?
         _("Drag one or more label boundaries.") :
         _("Drag label boundary.");
   }
}

namespace {

// This returns true if we're a spectral editing track.
inline bool isSpectralSelectionTrack(const Track *pTrack) {
   if (pTrack &&
       pTrack->GetKind() == Track::Wave) {
      const WaveTrack *const wt = static_cast<const WaveTrack*>(pTrack);
      const SpectrogramSettings &settings = wt->GetSpectrogramSettings();
      const int display = wt->GetDisplay();
      return (display == WaveTrack::Spectrum) && settings.SpectralSelectionEnabled();
   }
   else {
      return false;
   }
}

} // namespace

// If we're in OnDemand mode, we may change the tip.
void TrackPanel::MaySetOnDemandTip( Track * t, wxString &tip )
{
   wxASSERT( t );
   //For OD regions, we need to override and display the percent complete for this task.
   //first, make sure it's a wavetrack.
   if(t->GetKind() != Track::Wave)
      return;
   //see if the wavetrack exists in the ODManager (if the ODManager exists)
   if(!ODManager::IsInstanceCreated())
      return;
   //ask the wavetrack for the corresponding tip - it may not change tip, but that's fine.
   ODManager::Instance()->FillTipForWaveTrack(static_cast<WaveTrack*>(t), tip);
   return;
}

#ifdef EXPERIMENTAL_SPECTRAL_EDITING
void TrackPanel::HandleCenterFrequencyCursor
(bool shiftDown, wxString &tip, const wxCursor ** ppCursor)
{
#ifndef SPECTRAL_EDITING_ESC_KEY
   tip =
      shiftDown ?
      _("Click and drag to move center selection frequency.") :
      _("Click and drag to move center selection frequency to a spectral peak.");

#else
   shiftDown;

   tip =
      _("Click and drag to move center selection frequency.");

#endif

   *ppCursor = mEnvelopeCursor;
}

void TrackPanel::HandleCenterFrequencyClick
(bool shiftDown, Track *pTrack, double value)
{
   if (shiftDown) {
      // Disable time selection
      mSelStartValid = false;
      mFreqSelTrack = static_cast<WaveTrack*>(pTrack);
      mFreqSelPin = value;
      mFreqSelMode = FREQ_SEL_DRAG_CENTER;
   }
   else {
#ifndef SPECTRAL_EDITING_ESC_KEY
      // Start center snapping
      WaveTrack *wt = static_cast<WaveTrack*>(pTrack);
      // Turn center snapping on (the only way to do this)
      mFreqSelMode = FREQ_SEL_SNAPPING_CENTER;
      // Disable time selection
      mSelStartValid = false;
      StartSnappingFreqSelection(wt);
#endif
   }
}
#endif

// The select tool can have different cursors and prompts depending on what
// we hover over, most notably when hovering over the selction boundaries.
// Determine and set the cursor and tip accordingly.
void TrackPanel::SetCursorAndTipWhenSelectTool( Track * t,
        wxMouseEvent & event, wxRect &r, bool bMultiToolMode,
        wxString &tip, const wxCursor ** ppCursor )
{
   // Do not set the default cursor here and re-set later, that causes
   // flashing.
   *ppCursor = mSelectCursor;

   //In Multi-tool mode, give multitool prompt if no-special-hit.
   if( bMultiToolMode ) {
      // Look up the current key binding for Preferences.
      // (Don't assume it's the default!)
      wxString keyStr
         (GetProject()->GetCommandManager()->GetKeyFromName(wxT("Preferences")));
      if (keyStr.IsEmpty())
         // No keyboard preference defined for opening Preferences dialog
         /* i18n-hint: These are the names of a menu and a command in that menu */
         keyStr = _("Edit, Preferences...");
      else
         keyStr = KeyStringDisplay(keyStr);
      /* i18n-hint: %s is usually replaced by "Ctrl+P" for Windows/Linux, "Command+," for Mac */
      tip = wxString::Format(
         _("Multi-Tool Mode: %s for Mouse and Keyboard Preferences."),
         keyStr.c_str());
      // Later in this function we may point to some other string instead.
   }

   // Not over a track?  Get out of here.
   if(!t)
      return;

   //Make sure we are within the selected track
   // Adjusting the selection edges can be turned off in
   // the preferences...
   if ( !t->GetSelected() || !mAdjustSelectionEdges)
   {
      MaySetOnDemandTip( t, tip );
      return;
   }

   {
      wxInt64 leftSel = mViewInfo->TimeToPosition(mViewInfo->selectedRegion.t0(), r.x);
      wxInt64 rightSel = mViewInfo->TimeToPosition(mViewInfo->selectedRegion.t1(), r.x);
      // Something is wrong if right edge comes before left edge
      wxASSERT(!(rightSel < leftSel));
   }

   const bool bShiftDown = event.ShiftDown();

#ifdef EXPERIMENTAL_SPECTRAL_EDITING
   if ( (mFreqSelMode == FREQ_SEL_SNAPPING_CENTER) &&
      isSpectralSelectionTrack(t)) {
      // Not shift-down, but center frequency snapping toggle is on
      tip = _("Click and drag to set frequency bandwidth.");
      *ppCursor = mEnvelopeCursor;
      return;
   }
#endif

   // If not shift-down and not snapping center, then
   // choose boundaries only in snapping tolerance,
   // and may choose center.
   // But don't change the cursor when scrubbing.
   SelectionBoundary boundary =
#ifdef EXPERIMENTAL_SCRUBBING_BASIC
      IsScrubbing()
      ? SBNone
      :
#endif
        ChooseBoundary(event, t, r, !bShiftDown, !bShiftDown);

#ifdef USE_MIDI
   // The MIDI HitTest will only succeed if we are on a midi track, so 
   // typically we will fall through.
   switch( boundary) {
      case SBNone:
      case SBLeft:
      case SBRight:
         if ( HitTestStretch(t, r, event)) {
            tip = _("Click and drag to stretch within selected region.");
            *ppCursor = mStretchCursor;
            return;
         }
         break;
      default:
         break;
   }
#endif

   switch (boundary) {
      case SBNone:
         if( bShiftDown ){
            // wxASSERT( false );
            // Same message is used for moving left right top or bottom edge.
            tip = _("Click to move selection boundary to cursor.");
            // No cursor change.
            return;
         }
         break;
      case SBLeft:
         tip = _("Click and drag to move left selection boundary.");
         *ppCursor = mAdjustLeftSelectionCursor;
         return;
      case SBRight:
         tip = _("Click and drag to move right selection boundary.");
         *ppCursor = mAdjustRightSelectionCursor;
         return;
#ifdef EXPERIMENTAL_SPECTRAL_EDITING
      case SBBottom:
         tip = _("Click and drag to move bottom selection frequency.");
         *ppCursor = mBottomFrequencyCursor;
         return;
      case SBTop:
         tip = _("Click and drag to move top selection frequency.");
         *ppCursor = mTopFrequencyCursor;
         return;
      case SBCenter:
         HandleCenterFrequencyCursor(bShiftDown, tip, ppCursor);
         return;
      case SBWidth:
         tip = _("Click and drag to adjust frequency bandwidth.");
         *ppCursor = mBandWidthCursor;
         return;
#endif
      default:
         wxASSERT(false);
   } // switch
   // Falls through the switch if there was no boundary found.

   MaySetOnDemandTip( t, tip );
}

/// In this method we know what tool we are using,
/// so set the cursor accordingly.
void TrackPanel::SetCursorAndTipByTool( int tool,
         wxMouseEvent & event, wxString& )
{
   bool unsafe = IsUnsafe();

   // Change the cursor based on the active tool.
   switch (tool) {
   case selectTool:
      wxFAIL;// should have already been handled
      break;
   case envelopeTool:
      SetCursor(unsafe ? *mDisabledCursor : *mEnvelopeCursor);
      break;
   case slideTool:
      SetCursor(unsafe ? *mDisabledCursor : *mSlideCursor);
      break;
   case zoomTool:
      SetCursor(event.ShiftDown()? *mZoomOutCursor : *mZoomInCursor);
      break;
   case drawTool:
      if (unsafe)
         SetCursor(*mDisabledCursor);
      else
         SetCursor(event.AltDown()? *mSmoothCursor : *mPencilCursor);
      break;
   }
   // doesn't actually change the tip itself, but it could (should?) do at some
   // future date.
}

///  TrackPanel::HandleCursor( ) sets the cursor drawn at the mouse location.
///  As this procedure checks which region the mouse is over, it is
///  appropriate to establish the message in the status bar.
void TrackPanel::HandleCursor(wxMouseEvent & event)
{
   mLastMouseEvent = event;

   // (1), If possible, set the cursor based on the current activity
   //      ( leave the StatusBar alone ).
   if( SetCursorByActivity() )
      return;

   // (2) If we are not over a track at all, set the cursor to Arrow and
   //     clear the StatusBar,
   wxRect labelRect, trackRect;
   Track *const label = FindTrack(event.m_x, event.m_y, true, true, &labelRect);
   Track *const nonlabel = FindTrack(event.m_x, event.m_y, false, false, &trackRect);
   Track *const track = label ? label : nonlabel;

   if (!track) {
      SetCursor(*mArrowCursor);
      mListener->TP_DisplayStatusMessage(wxT(""));
      return;
   }

   // (3) The easy cases are done.
   // Now we've got to hit-test against a number of different possibilities.
   // We could be over the label or a vertical ruler etc...

   // Strategy here is to set the tip when we have determined and
   // set the correct cursor.  We stop doing tests for what we've
   // hit once the tip is not NULL.

   wxString tip;

   // Are we within the vertical resize area?
   if (nonlabel
      ? within(event.m_y, trackRect.y + trackRect.height, TRACK_RESIZE_REGION)
      : within(event.m_y, labelRect.y + labelRect.height, TRACK_RESIZE_REGION))
   {
      SetCursorAndTipWhenInVResizeArea(nonlabel && track->GetLinked(), tip);
      // tip may still be NULL at this point, in which case we go on looking.
   }

   if ((tip == wxString()) && label) {
      SetCursorAndTipWhenInLabel( label, event, tip );
   }

   // Otherwise, we must be over a track of some kind
   // Is it a label track?
   if ((tip == wxString()) && (track->GetKind() == Track::Label))
   {
      // We are over a label track
      SetCursorAndTipWhenInLabelTrack( static_cast<LabelTrack*>(track), event, tip );
      // ..and if we haven't yet determined the cursor,
      // we go on to do all the standard track hit tests.
   }

   if ((tip == wxString()) &&
      nonlabel &&
      nonlabel->GetKind() == Track::Wave &&
      SetCursorForCutline(static_cast<WaveTrack*>(nonlabel), trackRect, event))
      return;

   if( tip == wxString() )
   {
      ToolsToolBar * ttb = mListener->TP_GetToolsToolBar();
      if( ttb == NULL )
         return;
      // JKC: DetermineToolToUse is called whenever the mouse
      // moves.  I had some worries about calling it when in
      // multimode as it then has to hit-test all 'objects' in
      // the track panel, but performance seems fine in
      // practice (on a P500).
      int tool = DetermineToolToUse( ttb, event );

      tip = ttb->GetMessageForTool(tool);

      // We don't include the select tool in
      // SetCursorAndTipByTool() because it's more complex than
      // the other tool cases.
      if( tool != selectTool )
      {
         SetCursorAndTipByTool( tool, event, tip);
      }
      else
      {
         bool bMultiToolMode = ttb->IsDown(multiTool);
         const wxCursor *pSelection = 0;
         SetCursorAndTipWhenSelectTool
            ( track, event, trackRect, bMultiToolMode, tip, &pSelection );
         if (pSelection)
            // Set cursor once only here, to avoid flashing during drags
            SetCursor(*pSelection);
      }
   }

   if (tip != wxString())
      mListener->TP_DisplayStatusMessage(tip);
}


/// This method handles various ways of starting and extending
/// selections.  These are the selections you make by clicking and
/// dragging over a waveform.
void TrackPanel::HandleSelect(wxMouseEvent & event)
{
   wxRect r;
   Track *t = FindTrack(event.m_x, event.m_y, false, false, &r);

   // AS: Ok, did the user just click the mouse, release the mouse,
   //  or drag?
   if (event.LeftDown() ||
      (event.LeftDClick() && event.CmdDown())) {
      // AS: Now, did they click in a track somewhere?  If so, we want
      //  to extend the current selection or start a new selection,
      //  depending on the shift key.  If not, cancel all selections.
      if (t)
         SelectionHandleClick(event, t, r);
      else {
         SelectNone();
         Refresh(false);
      }

   } else if (event.LeftUp() || event.RightUp()) {
      if (mSnapManager) {
         delete mSnapManager;
         mSnapManager = NULL;
      }
      mSnapLeft = -1;
      mSnapRight = -1;

      SetCapturedTrack( NULL );
      //Send the new selection state to the undo/redo stack:
      MakeParentModifyState(false);

#ifdef EXPERIMENTAL_SPECTRAL_EDITING
      // This stops center snapping with mouse movement
      mFreqSelMode = FREQ_SEL_INVALID;
#endif

   } else if (event.LeftDClick() && !event.ShiftDown()
#ifdef EXPERIMENTAL_SCRUBBING_SMOOTH_SCROLL
      && !event.CmdDown()
#endif
      ) {
      if (!mCapturedTrack) {
         wxRect r;
         mCapturedTrack =
            FindTrack(event.m_x, event.m_y, false, false, &r);
         if (!mCapturedTrack)
            return;
      }

      // Deselect all other tracks and select this one.
      SelectNone();

      mTracks->Select(mCapturedTrack);

      // Default behavior: select whole track
      SelectTrackLength(mCapturedTrack);

      // Special case: if we're over a clip in a WaveTrack,
      // select just that clip
      if (mCapturedTrack->GetKind() == Track::Wave) {
         WaveTrack *w = (WaveTrack *)mCapturedTrack;
         WaveClip *selectedClip = w->GetClipAtX(event.m_x);
         if (selectedClip) {
            mViewInfo->selectedRegion.setTimes(
               selectedClip->GetOffset(), selectedClip->GetEndTime());
         }
         //Also, capture this track for dragging until we up-click.
         mCapturedClipArray.push_back(TrackClip(w, selectedClip));

         mMouseCapture = IsSliding;

         Refresh(false);
         StartSlide(event);
         goto done;
      }

      Refresh(false);
      SetCapturedTrack( NULL );
      MakeParentModifyState(false);
   }
#ifdef EXPERIMENTAL_SPECTRAL_EDITING
#ifdef SPECTRAL_EDITING_ESC_KEY
   else if (!event.IsButton() &&
            mFreqSelMode == FREQ_SEL_SNAPPING_CENTER &&
            !mViewInfo->selectedRegion.isPoint())
      MoveSnappingFreqSelection(event.m_y, r.y, r.height, t);
#endif
#endif
 done:
   SelectionHandleDrag(event, t);
}


// Made obsolete by scrubbing:
#ifndef EXPERIMENTAL_SCRUBBING_BASIC
void TrackPanel::StartOrJumpPlayback(wxMouseEvent &event)
{
   AudacityProject *p = GetActiveProject();
   if (p) {
      double clicktime = mViewInfo->PositionToTime(event.m_x, GetLeftOffset());
      const double t1 = mViewInfo->selectedRegion.t1();
      // Play to end of selection, or if that is not right of the pick, end of track
      double endtime = clicktime < t1 ? t1 : mViewInfo->total;

      //Behavior should differ depending upon whether we are
      //currently in playback mode or not.

      bool busy = gAudioIO->IsBusy();
      if (!busy)
      {
         //If we aren't currently playing back, start playing back at
         //the clicked point
         ControlToolBar * ctb = p->GetControlToolBar();
         //ctb->SetPlay(true);// Not needed as done in PlayPlayRegion
         ctb->PlayPlayRegion
            (SelectedRegion(clicktime, endtime), p->GetDefaultPlayOptions());
      }
      else
      {
         //If we are playing back, stop and move playback
         //to the clicked point.
         //This unpauses paused audio as well.  The right thing to do might be to
         //leave it paused but move the point.  This would probably
         //require a new method in ControlToolBar: SetPause();
         ControlToolBar * ctb = p->GetControlToolBar();
         ctb->StopPlaying();
         ctb->PlayPlayRegion(SelectedRegion(clicktime, endtime), p->GetDefaultPlayOptions());
      }
   }
}
#endif


#ifdef EXPERIMENTAL_SCRUBBING_SMOOTH_SCROLL
double TrackPanel::FindScrubSpeed(double timeAtMouse) const
{
   // Map a time (which was mapped from a mouse position)
   // to a speed.
   // Map times to positive and negative speeds,
   // with the time at the midline of the screen mapping to 0,
   // and the extremes to the maximum scrub speed.

   // Width of visible track area, in time terms:
   const double screen = mViewInfo->screen;
   const double origin = mViewInfo->h + screen / 2.0;

   // There are various snapping zones that are this fraction of screen:
   const double snap = 0.05;

   // By shrinking denom a bit, we make margins left and right
   // that snap to maximum and negative maximum speeds.
   const double factor = 1.0 - (snap * 2);
   const double denom = factor * screen / 2.0;
   double fraction = std::min(1.0, fabs(timeAtMouse - origin) / denom);

   // Snap to 1.0 and -1.0
   const double unity = 1.0 / mMaxScrubSpeed;
   const double tolerance = snap / factor;
   // Make speeds near 1 available too by remapping fractions outside
   // this snap zone
   if (fraction <= unity - tolerance)
      fraction *= unity / (unity - tolerance);
   else if (fraction < unity + tolerance)
      fraction = unity;
   else
      fraction = unity + (fraction - (unity + tolerance)) *
      (1.0 - unity) / (1.0 - (unity + tolerance));

   double result = fraction * mMaxScrubSpeed;
   if (timeAtMouse < origin)
      result *= -1.0;
   return result;
}

double TrackPanel::FindSeekSpeed(double timeAtMouse) const
{
   // Map a time (which was mapped from a mouse position)
   // to a signed skip speed: a multiplier of the stutter duration,
   // by which to advance the play position.
   // (The stutter will play at unit speed.)

   // Times near the midline of the screen map to skip-less play,
   // and the extremes to a value proportional to maximum scrub speed.

   // If the maximum scrubbing speed defaults to 1.0 when you begin to scroll-scrub,
   // the extreme skipping for scroll-seek needs to be larger to be useful.
   static const double ARBITRARY_MULTIPLIER = 10.0;
   const double extreme = std::max(1.0, mMaxScrubSpeed * ARBITRARY_MULTIPLIER);

   // Width of visible track area, in time terms:
   const double screen = mViewInfo->screen;
   const double halfScreen = screen / 2.0;
   const double origin = mViewInfo->h + halfScreen;

   // The snapping zone is this fraction of screen, on each side of the
   // center line:
   const double snap = 0.05;
   const double fraction =
      std::max(snap, std::min(1.0, fabs(timeAtMouse - origin) / halfScreen));

   double result = 1.0 + ((fraction - snap) / (1.0 - snap)) * (extreme - 1.0);
   if (timeAtMouse < origin)
      result *= -1.0;
   return result;
}
#endif

#ifdef EXPERIMENTAL_SCRUBBING_BASIC
bool TrackPanel::PollIsSeeking()
{
   return ::wxGetMouseState().LeftIsDown();
}

bool TrackPanel::IsScrubbing()
{
   if (mScrubToken <= 0)
      return false;
   else if (mScrubToken == GetProject()->GetAudioIOToken())
      return true;
   else {
      mScrubToken = -1;
      mScrubStartPosition = -1;
#ifdef EXPERIMENTAL_SCRUBBING_SMOOTH_SCROLL
      mSmoothScrollingScrub = false;
#endif
      return false;
   }
}

void TrackPanel::MarkScrubStart(
   wxCoord xx
#ifdef EXPERIMENTAL_SCRUBBING_SMOOTH_SCROLL
   , bool smoothScrolling
#endif
)
{
   // Don't actually start scrubbing, but collect some information
   // needed for the decision to start scrubbing later when handling
   // drag events.
#ifdef EXPERIMENTAL_SCRUBBING_SMOOTH_SCROLL
   mSmoothScrollingScrub = smoothScrolling;
#endif
   mScrubStartPosition = xx;
   mScrubStartClockTimeMillis = ::wxGetLocalTimeMillis();
}

bool TrackPanel::MaybeStartScrubbing(wxMouseEvent &event)
{
   if (IsScrubbing())
      return false;
   else if (mScrubStartPosition >= 0) {
      const bool busy = gAudioIO->IsBusy();
      if (busy && gAudioIO->GetNumCaptureChannels() > 0) {
         // Do not stop recording, and don't try to start scrubbing after
         // recording stops
         mScrubStartPosition = -1;
         return false;
      }

      wxCoord position = event.m_x;
      AudacityProject *p = GetActiveProject();
      if (p &&
         abs(mScrubStartPosition - position) >= SCRUBBING_PIXEL_TOLERANCE) {
         ControlToolBar * ctb = p->GetControlToolBar();
         double maxTime = p->GetTracks()->GetEndTime();
         double time0 = std::min(maxTime,
            mViewInfo->PositionToTime(mScrubStartPosition, GetLeftOffset())
         );
         double time1 = std::min(maxTime,
            mViewInfo->PositionToTime(position, GetLeftOffset())
         );
         if (time1 != time0)
         {
            if (busy)
               ctb->StopPlaying();

            AudioIOStartStreamOptions options(p->GetDefaultPlayOptions());
            options.timeTrack = NULL;
            options.scrubDelay = (kTimerInterval / 1000.0);
            options.scrubStartClockTimeMillis = mScrubStartClockTimeMillis;
            options.minScrubStutter = 0.2;
#if 0
            // Take the starting speed limit from the transcription toolbar,
            // but it may be varied during the scrub.
            mMaxScrubSpeed = options.maxScrubSpeed =
               p->GetTranscriptionToolBar()->GetPlaySpeed();
#else
            // That idea seems unpopular... just make it one
            mMaxScrubSpeed = options.maxScrubSpeed = 1.0;
#endif
            options.maxScrubTime = mTracks->GetEndTime();
            const bool cutPreview = false;
            const bool backwards = time1 < time0;
#ifdef EXPERIMENTAL_SCRUBBING_SCROLL_WHEEL
            static const double maxScrubSpeedBase =
               pow(2.0, 1.0 / ScrubSpeedStepsPerOctave);
            mLogMaxScrubSpeed = floor(0.5 +
               log(mMaxScrubSpeed) / log(maxScrubSpeedBase)
            );
#endif
            mScrubSpeedDisplayCountdown = 0;
            mScrubToken =
               ctb->PlayPlayRegion(SelectedRegion(time0, time1), options, cutPreview, backwards);
         }
      }
      else
         // Wait to test again
         mScrubStartClockTimeMillis = ::wxGetLocalTimeMillis();

      if (IsScrubbing()) {
         mScrubHasFocus = true;
         //mMouseCapture = IsMiddleButtonScrubbing;
         //CaptureMouse();
      }
      return IsScrubbing();
   }
   else
      return false;
}

bool TrackPanel::ContinueScrubbing(wxCoord position, bool hasFocus, bool seek)
{
   // When we don't have focus, enqueue silent scrubs until we regain focus.
   if (!hasFocus)
      return gAudioIO->EnqueueScrubBySignedSpeed(0, mMaxScrubSpeed, false);

   const double time = mViewInfo->PositionToTime(position, GetLeftOffset());

   if (seek)
      // Cause OnTimer() to suppress the speed display
      mScrubSpeedDisplayCountdown = 1;

#ifdef EXPERIMENTAL_SCRUBBING_SMOOTH_SCROLL
   if (mSmoothScrollingScrub) {
      const double speed = seek ? FindSeekSpeed(time) : FindScrubSpeed(time);
      return gAudioIO->EnqueueScrubBySignedSpeed(speed, mMaxScrubSpeed, seek);
   }
   else
#endif
      return gAudioIO->EnqueueScrubByPosition
      (time, seek ? 1.0 : mMaxScrubSpeed, seek);
}

bool TrackPanel::StopScrubbing()
{
   if (IsScrubbing())
   {
      if (gAudioIO->IsBusy()) {
         AudacityProject *p = GetActiveProject();
         if (p) {
            ControlToolBar * ctb = p->GetControlToolBar();
            ctb->StopPlaying();
         }
      }
      return true;
   }
   else
      return false;
}
#endif


/// This method gets called when we're handling selection
/// and the mouse was just clicked.
void TrackPanel::SelectionHandleClick(wxMouseEvent & event,
                                      Track * pTrack, wxRect r)
{
   Track *rightTrack = NULL;
   mCapturedTrack = pTrack;
   mCapturedRect = r;

   mMouseCapture=IsSelecting;
   mInitialSelection = mViewInfo->selectedRegion;

   // Save initial state of track selections, also,
   // if the shift button is down and no track is selected yet,
   // at least select the track we clicked into.
   bool isAtLeastOneTrackSelected = false;
   mInitialTrackSelection->clear();
   {
      bool nextTrackIsLinkFromPTrack = false;
      TrackListIterator iter(mTracks);
      for (Track *t = iter.First(); t; t = iter.Next()) {
         const bool isSelected = t->GetSelected();
         mInitialTrackSelection->push_back(isSelected);
         if (isSelected) {
            isAtLeastOneTrackSelected = true;
         }
         if (!isAtLeastOneTrackSelected) {
            if (t == pTrack && t->GetLinked()) {
               nextTrackIsLinkFromPTrack = true;
            }
            else if (nextTrackIsLinkFromPTrack) {
               rightTrack = t;
               nextTrackIsLinkFromPTrack = false;
            }
         }
      }
   }

   // We create a new snap manager in case any snap-points have changed
   if (mSnapManager)
      delete mSnapManager;

   mSnapManager = new SnapManager(mTracks, NULL,
                                  *mViewInfo,
                                  4); // pixel tolerance

   mSnapLeft = -1;
   mSnapRight = -1;

#ifdef USE_MIDI
   mStretching = false;
   bool stretch = HitTestStretch(pTrack, r, event);
#endif

   if (event.ShiftDown()

#ifdef USE_MIDI
       && !stretch
#endif
   ) {
      if (!isAtLeastOneTrackSelected) {
         pTrack->SetSelected(true);
         if (rightTrack)
            rightTrack->SetSelected(true);
         else if (pTrack->GetLink())
            pTrack->GetLink()->SetSelected(true);
      }

      double value;
      // Shift-click, choose closest boundary
      SelectionBoundary boundary =
         ChooseBoundary(event, pTrack, r, false, false, &value);
      switch (boundary) {
         case SBLeft:
         case SBRight:
         {
#ifdef EXPERIMENTAL_SPECTRAL_EDITING
            // If drag starts, change time selection only
            // (also exit frequency snapping)
            mFreqSelMode = FREQ_SEL_INVALID;
#endif
            mSelStartValid = true;
            mSelStart = value;
            ExtendSelection(event.m_x, r.x, pTrack);
            break;
         }
#ifdef EXPERIMENTAL_SPECTRAL_EDITING
         case SBBottom:
         case SBTop:
         {
            mFreqSelTrack = static_cast<const WaveTrack*>(pTrack);
            mFreqSelPin = value;
            mFreqSelMode =
               (boundary == SBBottom)
               ? FREQ_SEL_BOTTOM_FREE : FREQ_SEL_TOP_FREE;

            // Drag frequency only, not time:
            mSelStartValid = false;
            ExtendFreqSelection(event.m_y, r.y, r.height);
            break;
         }
         case SBCenter:
            HandleCenterFrequencyClick(true, pTrack, value);
            break;
#endif
         default:
            wxASSERT(false);
      };

      UpdateSelectionDisplay();
      // For persistence of the selection change:
      MakeParentModifyState(false);
      return;
   }

   else if(event.CmdDown()
#ifdef USE_MIDI
      && !stretch
#endif
   ) {

#ifdef EXPERIMENTAL_SCRUBBING_BASIC
      if (
#ifdef EXPERIMENTAL_SCRUBBING_SMOOTH_SCROLL
         event.LeftDClick() ||
#endif
         event.LeftDown()) {
         MarkScrubStart(
            event.m_x
#ifdef EXPERIMENTAL_SCRUBBING_SMOOTH_SCROLL
            , event.LeftDClick()
#endif
            );
         return;
      }

#else

      StartOrJumpPlayback(event);

#endif

      // Not starting a drag
      SetCapturedTrack(NULL, IsUncaptured);
      return;
   }

   //Make sure you are within the selected track
   bool startNewSelection = true;
   if (pTrack && pTrack->GetSelected()) {
      // Adjusting selection edges can be turned off in the
      // preferences now
      if (mAdjustSelectionEdges) {
#ifdef EXPERIMENTAL_SPECTRAL_EDITING
         if (mFreqSelMode == FREQ_SEL_SNAPPING_CENTER &&
            isSpectralSelectionTrack(pTrack)) {
            // Ignore whether we are inside the time selection.
            // Exit center-snapping, start dragging the width.
            mFreqSelMode = FREQ_SEL_PINNED_CENTER;
            mFreqSelTrack = static_cast<WaveTrack*>(pTrack);
            mFreqSelPin = mViewInfo->selectedRegion.fc();
            // Do not adjust time boundaries
            mSelStartValid = false;
            ExtendFreqSelection(event.m_y, r.y, r.height);
            UpdateSelectionDisplay();
            // Frequency selection doesn't persist (yet?), so skip this:
            // MakeParentModifyState(false);

            return;
         }
      else
#endif
         {
            // Not shift-down, choose boundary only within snapping
            double value;
            SelectionBoundary boundary =
               ChooseBoundary(event, pTrack, r, true, true, &value);
            switch (boundary) {
            case SBNone:
               // startNewSelection remains true
               break;
            case SBLeft:
            case SBRight:
               startNewSelection = false;
#ifdef EXPERIMENTAL_SPECTRAL_EDITING
               // Disable frequency selection
               mFreqSelMode = FREQ_SEL_INVALID;
#endif
               mSelStartValid = true;
               mSelStart = value;
               break;
#ifdef EXPERIMENTAL_SPECTRAL_EDITING
            case SBBottom:
            case SBTop:
            case SBWidth:
               startNewSelection = false;
               // Disable time selection
               mSelStartValid = false;
               mFreqSelTrack = static_cast<const WaveTrack*>(pTrack);
               mFreqSelPin = value;
               mFreqSelMode =
                  (boundary == SBWidth) ? FREQ_SEL_PINNED_CENTER :
                  (boundary == SBBottom) ? FREQ_SEL_BOTTOM_FREE :
                  FREQ_SEL_TOP_FREE;
               break;
            case SBCenter:
               HandleCenterFrequencyClick(false, pTrack, value);
               startNewSelection = false;
               break;
#endif
            default:
               wxASSERT(false);
            }
         }
      } // mAdjustSelectionEdges
   }

   //Determine if user clicked on a label track.
   if (pTrack && (pTrack->GetKind() == Track::Label))
   {
      LabelTrack *lt = (LabelTrack *) pTrack;
      if (lt->HandleMouse(event, r,//mCapturedRect,
                          *mViewInfo,
                          &mViewInfo->selectedRegion)) {
         MakeParentPushState(_("Modified Label"),
                             _("Label Edit"),
                             PUSH_CONSOLIDATE);
      }

      // IF the user clicked a label, THEN select all other tracks by Label
      if (lt->IsSelected()) {
         mTracks->Select(lt);
         SelectTracksByLabel( lt );
         DisplaySelection();

         // Not starting a drag
         SetCapturedTrack(NULL, IsUncaptured);
         return;
      }
   }

#ifdef USE_MIDI
   if (stretch) {
      NoteTrack *nt = (NoteTrack *) pTrack;
      // find nearest beat to sel0, sel1
      double minPeriod = 0.05; // minimum beat period
      double qBeat0, qBeat1;
      double centerBeat = 0.0f;
      mStretchSel0 = nt->NearestBeatTime(mViewInfo->selectedRegion.t0(), &qBeat0);
      mStretchSel1 = nt->NearestBeatTime(mViewInfo->selectedRegion.t1(), &qBeat1);

      // If there is not (almost) a beat to stretch that is slower
      // than 20 beats per second, don't stretch
      if (within(qBeat0, qBeat1, 0.9) ||
          (mStretchSel1 - mStretchSel0) / (qBeat1 - qBeat0) < minPeriod) return;

      if (startNewSelection) { // mouse is not at an edge, but after
         // quantization, we could be indicating the selection edge
         mSelStartValid = true;
         mSelStart = std::max(0.0, mViewInfo->PositionToTime(event.m_x, r.x));
         mStretchStart = nt->NearestBeatTime(mSelStart, &centerBeat);
         if (within(qBeat0, centerBeat, 0.1)) {
            mListener->TP_DisplayStatusMessage(
                    _("Click and drag to stretch selected region."));
            SetCursor(*mStretchLeftCursor);
            // mStretchMode = stretchLeft;
            mSelStart = mViewInfo->selectedRegion.t1();
            // condition that implies stretchLeft
            startNewSelection = false;
         } else if (within(qBeat1, centerBeat, 0.1)) {
            mListener->TP_DisplayStatusMessage(
                    _("Click and drag to stretch selected region."));
            SetCursor(*mStretchRightCursor);
            // mStretchMode = stretchRight;
            mSelStart = mViewInfo->selectedRegion.t0();
            // condition that implies stretchRight
            startNewSelection = false;
         }
      }

      if (startNewSelection) {
         mStretchMode = stretchCenter;
         mStretchLeftBeats = qBeat1 - centerBeat;
         mStretchRightBeats = centerBeat - qBeat0;
      } else if (mSelStartValid && mViewInfo->selectedRegion.t1() == mSelStart) {
         // note that at this point, mSelStart is at the opposite
         // end of the selection from the cursor. If the cursor is
         // over sel0, then mSelStart is at sel1.
         mStretchMode = stretchLeft;
      } else {
         mStretchMode = stretchRight;
      }

      if (mStretchMode == stretchLeft) {
         mStretchLeftBeats = 0;
         mStretchRightBeats = qBeat1 - qBeat0;
      } else if (mStretchMode == stretchRight) {
         mStretchLeftBeats = qBeat1 - qBeat0;
         mStretchRightBeats = 0;
      }
      mViewInfo->selectedRegion.setTimes(mStretchSel0, mStretchSel1);
      mStretching = true;
      mStretched = false;

      /* i18n-hint: (noun) The track that is used for MIDI notes which can be
      dragged to change their duration.*/
      MakeParentPushState(_("Stretch Note Track"),
      /* i18n-hint: In the history list, indicates a MIDI note has
      been dragged to change its duration (stretch it). Using either past
      or present tense is fine here.  If unsure, go for whichever is
      shorter.*/
      _("Stretch"));

      // Full refresh since the label area may need to indicate
      // newly selected tracks. (I'm really not sure if the label area
      // needs to be refreshed or how to just refresh non-label areas.-RBD)
      Refresh(false);

      // Make sure the ruler follows suit.
      mRuler->DrawSelection();

      // As well as the SelectionBar.
      DisplaySelection();

      return;
   }
#endif
   if (startNewSelection) {
      // If we didn't move a selection boundary, start a new selection
      SelectNone();
#ifdef EXPERIMENTAL_SPECTRAL_EDITING
      StartFreqSelection (event.m_y, r.y, r.height, pTrack);
#endif
      StartSelection(event.m_x, r.x);
      mTracks->Select(pTrack);
      SetFocusedTrack(pTrack);
      //On-Demand: check to see if there is an OD thing associated with this track.
      if (pTrack->GetKind() == Track::Wave) {
         if(ODManager::IsInstanceCreated())
            ODManager::Instance()->DemandTrackUpdate((WaveTrack*)pTrack,mSelStart);
      }
      DisplaySelection();
   }
}


/// Reset our selection markers.
void TrackPanel::StartSelection(int mouseXCoordinate, int trackLeftEdge)
{
   mSelStartValid = true;
   mSelStart = std::max(0.0, mViewInfo->PositionToTime(mouseXCoordinate, trackLeftEdge));

   double s = mSelStart;

   if (mSnapManager) {
      mSnapLeft = -1;
      mSnapRight = -1;
      bool snappedPoint, snappedTime;
      if (mSnapManager->Snap(mCapturedTrack, mSelStart, false,
                             &s, &snappedPoint, &snappedTime)) {
         if (snappedPoint)
            mSnapLeft = mViewInfo->TimeToPosition(s, trackLeftEdge);
      }
   }

   mViewInfo->selectedRegion.setTimes(s, s);

   SonifyBeginModifyState();
   MakeParentModifyState(false);
   SonifyEndModifyState();
}

/// Extend the existing selection
void TrackPanel::ExtendSelection(int mouseXCoordinate, int trackLeftEdge,
                                 Track *pTrack)
{
   if (!mSelStartValid)
      // Must be dragging frequency bounds only.
      return;

   double selend = std::max(0.0, mViewInfo->PositionToTime(mouseXCoordinate, trackLeftEdge));
   clip_bottom(selend, 0.0);

   double origSel0, origSel1;
   double sel0, sel1;

   if (pTrack == NULL && mCapturedTrack != NULL)
      pTrack = mCapturedTrack;

   if (mSelStart < selend) {
      sel0 = mSelStart;
      sel1 = selend;
   }
   else {
      sel1 = mSelStart;
      sel0 = selend;
   }

   origSel0 = sel0;
   origSel1 = sel1;

   if (mSnapManager) {
      mSnapLeft = -1;
      mSnapRight = -1;
      bool snappedPoint, snappedTime;
      if (mSnapManager->Snap(mCapturedTrack, sel0, false,
                             &sel0, &snappedPoint, &snappedTime)) {
         if (snappedPoint)
            mSnapLeft = mViewInfo->TimeToPosition(sel0, trackLeftEdge);
      }
      if (mSnapManager->Snap(mCapturedTrack, sel1, true,
                             &sel1, &snappedPoint, &snappedTime)) {
         if (snappedPoint)
            mSnapRight = mViewInfo->TimeToPosition(sel1, trackLeftEdge);
      }

      // Check if selection endpoints are too close together to snap (unless
      // using snap-to-time -- then we always accept the snap results)
      if (mSnapLeft >= 0 && mSnapRight >= 0 && mSnapRight - mSnapLeft < 3 &&
            !snappedTime) {
         sel0 = origSel0;
         sel1 = origSel1;
         mSnapLeft = -1;
         mSnapRight = -1;
      }
   }

   mViewInfo->selectedRegion.setTimes(sel0, sel1);

   //On-Demand: check to see if there is an OD thing associated with this track.  If so we want to update the focal point for the task.
   if (pTrack && (pTrack->GetKind() == Track::Wave) && ODManager::IsInstanceCreated())
      ODManager::Instance()->DemandTrackUpdate((WaveTrack*)pTrack,sel0); //sel0 is sometimes less than mSelStart
}

void TrackPanel::UpdateSelectionDisplay()
{
   // Full refresh since the label area may need to indicate
   // newly selected tracks.
   Refresh(false);

   // Make sure the ruler follows suit.
   mRuler->DrawSelection();

   // As well as the SelectionBar.
   DisplaySelection();
}

#ifdef EXPERIMENTAL_SPECTRAL_EDITING
namespace {
   
inline double findMaxRatio(double center, double rate)
{
   const double minFrequency = 1.0;
   const double maxFrequency = (rate / 2.0);
   const double frequency =
      std::min(maxFrequency,
      std::max(minFrequency, center));
   return
      std::min(frequency / minFrequency, maxFrequency / frequency);
}

}

void TrackPanel::SnapCenterOnce(const WaveTrack *pTrack, bool up)
{
   const SpectrogramSettings &settings = pTrack->GetSpectrogramSettings();
   const int windowSize = settings.GetFFTLength();
   const double rate = pTrack->GetRate();
   const double nyq = rate / 2.0;
   const double binFrequency = rate / windowSize;

   double f1 = mViewInfo->selectedRegion.f1();
   double centerFrequency = mViewInfo->selectedRegion.fc();
   if (centerFrequency <= 0) {
      centerFrequency = up ? binFrequency : nyq;
      f1 = centerFrequency * sqrt(2.0);
   }

   const double ratio = f1 / centerFrequency;
   const int originalBin = floor(0.5 + centerFrequency / binFrequency);
   const int limitingBin = up ? floor(0.5 + nyq / binFrequency) : 1;

   // This is crude and wasteful, doing the FFT each time the command is called.
   // It would be better to cache the data, but then invalidation of the cache would
   // need doing in all places that change the time selection.
   StartSnappingFreqSelection(pTrack);
   double snappedFrequency = centerFrequency;
   int bin = originalBin;
   if (up) {
      while (snappedFrequency <= centerFrequency &&
             bin < limitingBin)
         snappedFrequency = mFrequencySnapper->FindPeak(++bin * binFrequency, NULL);
   }
   else {
      while (snappedFrequency >= centerFrequency &&
         bin > limitingBin)
         snappedFrequency = mFrequencySnapper->FindPeak(--bin * binFrequency, NULL);
   }

   mViewInfo->selectedRegion.setFrequencies
      (snappedFrequency / ratio, snappedFrequency * ratio);
}

void TrackPanel::StartSnappingFreqSelection (const WaveTrack *pTrack)
{
   static const sampleCount minLength = 8;

   const double rate = pTrack->GetRate();

   // Grab samples, just for this track, at these times
   std::vector<float> frequencySnappingData;
   const sampleCount start =
      pTrack->TimeToLongSamples(mViewInfo->selectedRegion.t0());
   const sampleCount end =
      pTrack->TimeToLongSamples(mViewInfo->selectedRegion.t1());
   const sampleCount length =
      std::min(sampleCount(frequencySnappingData.max_size()),
         std::min(sampleCount(10485760), // as in FreqWindow.cpp
                  end - start));
   const sampleCount effectiveLength = std::max(minLength, length);
   frequencySnappingData.resize(effectiveLength, 0.0f);
   pTrack->Get(
      reinterpret_cast<samplePtr>(&frequencySnappingData[0]),
      floatSample, start, length);

   // Use same settings as are now used for spectrogram display,
   // except, shrink the window as needed so we get some answers

   const SpectrogramSettings &settings = pTrack->GetSpectrogramSettings();
   int windowSize = settings.GetFFTLength();

   while(windowSize > effectiveLength)
      windowSize >>= 1;
   const int windowType = settings.windowType;

   mFrequencySnapper->Calculate(
      SpectrumAnalyst::Spectrum, windowType, windowSize, rate,
      &frequencySnappingData[0], length);

   // We can now throw away the sample data but we keep the spectrum.
}

void TrackPanel::MoveSnappingFreqSelection (int mouseYCoordinate,
                                            int trackTopEdge,
                                            int trackHeight, Track *pTrack)
{
   if (pTrack &&
       pTrack->GetSelected() &&
       isSpectralSelectionTrack(pTrack)) {
      WaveTrack *const wt = static_cast<WaveTrack*>(pTrack);
      // PRL:
      // What happens if center snapping selection began in one spectrogram track,
      // then continues inside another?  We do not then recalculate
      // the spectrum (as was done in StartSnappingFreqSelection)
      // but snap according to the peaks in the old track.
      // I am not worrying about that odd case.
      const double rate = wt->GetRate();
      const double frequency =
         PositionToFrequency(wt, false, mouseYCoordinate,
         trackTopEdge, trackHeight);
      const double snappedFrequency =
         mFrequencySnapper->FindPeak(frequency, NULL);
      const double maxRatio = findMaxRatio(snappedFrequency, rate);
      double ratio = 2.0; // An arbitrary octave on each side, at most
      {
         const double f0 = mViewInfo->selectedRegion.f0();
         const double f1 = mViewInfo->selectedRegion.f1();
         if (f1 >= f0 && f0 >= 0)
            // Preserve already chosen ratio instead
            ratio = sqrt(f1 / f0);
      }
      ratio = std::min(ratio, maxRatio);

      mFreqSelPin = snappedFrequency;
      mViewInfo->selectedRegion.setFrequencies(
         snappedFrequency / ratio, snappedFrequency * ratio);

      mFreqSelTrack = wt;
      // SelectNone();
      // mTracks->Select(pTrack);
      SetFocusedTrack(pTrack);
   }
}

void TrackPanel::StartFreqSelection (int mouseYCoordinate, int trackTopEdge,
                                     int trackHeight, Track *pTrack)
{
   mFreqSelTrack = 0;
   mFreqSelMode = FREQ_SEL_INVALID;
   mFreqSelPin = SelectedRegion::UndefinedFrequency;

   if (isSpectralSelectionTrack(pTrack)) {
      mFreqSelTrack = static_cast<WaveTrack*>(pTrack);
      mFreqSelMode = FREQ_SEL_FREE;
      mFreqSelPin =
         PositionToFrequency(mFreqSelTrack, false, mouseYCoordinate,
                             trackTopEdge, trackHeight);
      mViewInfo->selectedRegion.setFrequencies(mFreqSelPin, mFreqSelPin);
   }
}

void TrackPanel::ExtendFreqSelection(int mouseYCoordinate, int trackTopEdge,
                                     int trackHeight)
{
   // When dragWidth is true, and not dragging the center,
   // adjust both top and bottom about geometric mean.

   if (mFreqSelMode == FREQ_SEL_INVALID ||
       mFreqSelMode == FREQ_SEL_SNAPPING_CENTER)
      return;

   // Extension happens only when dragging in the same track in which we
   // started, and that is of a spectrogram display type.

   const WaveTrack* wt = mFreqSelTrack;
   const double rate =  wt->GetRate();
   const double frequency =
      PositionToFrequency(wt, true, mouseYCoordinate,
         trackTopEdge, trackHeight);

   // Dragging center?
   if (mFreqSelMode == FREQ_SEL_DRAG_CENTER) {
      if (frequency == rate || frequency < 1.0)
         // snapped to top or bottom
         mViewInfo->selectedRegion.setFrequencies(
            SelectedRegion::UndefinedFrequency,
            SelectedRegion::UndefinedFrequency);
      else {
         // mFreqSelPin holds the ratio of top to center
         const double maxRatio = findMaxRatio(frequency, rate);
         const double ratio = std::min(maxRatio, mFreqSelPin);
         mViewInfo->selectedRegion.setFrequencies(
            frequency / ratio, frequency * ratio);
      }
   }
   else if (mFreqSelMode == FREQ_SEL_PINNED_CENTER) {
      if (mFreqSelPin >= 0) {
         // Change both upper and lower edges leaving centre where it is.
         if (frequency == rate || frequency < 1.0)
            // snapped to top or bottom
            mViewInfo->selectedRegion.setFrequencies(
               SelectedRegion::UndefinedFrequency,
               SelectedRegion::UndefinedFrequency);
         else {
            // Given center and mouse position, find ratio of the larger to the
            // smaller, limit that to the frequency scale bounds, and adjust
            // top and bottom accordingly.
            const double maxRatio = findMaxRatio(mFreqSelPin, rate);
            double ratio = frequency / mFreqSelPin;
            if (ratio < 1.0)
               ratio = 1.0 / ratio;
            ratio = std::min(maxRatio, ratio);
            mViewInfo->selectedRegion.setFrequencies(
               mFreqSelPin / ratio, mFreqSelPin * ratio);
         }
      }
   }
   else {
      // Dragging of upper or lower.
      const bool bottomDefined =
         !(mFreqSelMode == FREQ_SEL_TOP_FREE && mFreqSelPin < 0);
      const bool topDefined =
         !(mFreqSelMode == FREQ_SEL_BOTTOM_FREE && mFreqSelPin < 0);
      if (!bottomDefined || (topDefined && mFreqSelPin < frequency)) {
         // Adjust top
         if (frequency == rate)
            // snapped high; upper frequency is undefined
            mViewInfo->selectedRegion.setF1(SelectedRegion::UndefinedFrequency);
         else
            mViewInfo->selectedRegion.setF1(std::max(1.0, frequency));

         mViewInfo->selectedRegion.setF0(mFreqSelPin);
      }
      else {
         // Adjust bottom
         if (frequency < 1.0)
            // snapped low; lower frequency is undefined
            mViewInfo->selectedRegion.setF0(SelectedRegion::UndefinedFrequency);
         else
            mViewInfo->selectedRegion.setF0(std::min(rate / 2.0, frequency));

         mViewInfo->selectedRegion.setF1(mFreqSelPin);
      }
   }
}

void TrackPanel::ToggleSpectralSelection()
{
   SelectedRegion &region = mViewInfo->selectedRegion;
   const double f0 = region.f0();
   const double f1 = region.f1();
   const bool haveSpectralSelection =
      !(f0 == SelectedRegion::UndefinedFrequency &&
        f1 == SelectedRegion::UndefinedFrequency);
   if (haveSpectralSelection)
   {
      mLastF0 = f0;
      mLastF1 = f1;
      region.setFrequencies
         (SelectedRegion::UndefinedFrequency, SelectedRegion::UndefinedFrequency);
   }
   else
      region.setFrequencies(mLastF0, mLastF1);
}

void TrackPanel::ResetFreqSelectionPin(double hintFrequency, bool logF)
{
   switch (mFreqSelMode) {
   case FREQ_SEL_INVALID:
   case FREQ_SEL_SNAPPING_CENTER:
      mFreqSelPin = -1.0;
      break;

   case FREQ_SEL_PINNED_CENTER:
      mFreqSelPin = mViewInfo->selectedRegion.fc();
      break;

   case FREQ_SEL_DRAG_CENTER:
      {
         // Re-pin the width
         const double f0 = mViewInfo->selectedRegion.f0();
         const double f1 = mViewInfo->selectedRegion.f1();
         if (f0 >= 0 && f1 >= 0)
            mFreqSelPin = sqrt(f1 / f0);
         else
            mFreqSelPin = -1.0;
      }
      break;

   case FREQ_SEL_FREE:
      // Pin which?  Farther from the hint which is the presumed
      // mouse position.
      {
         const double f0 = mViewInfo->selectedRegion.f0();
         const double f1 = mViewInfo->selectedRegion.f1();
         if (logF) {
            if (f1 < 0)
               mFreqSelPin = f0;
            else {
               const double logf1 = log(std::max(1.0, f1));
               const double logf0 = log(std::max(1.0, f0));
               const double logHint = log(std::max(1.0, hintFrequency));
               if (abs (logHint - logf1) < abs (logHint - logf0))
                  mFreqSelPin = f0;
               else
                  mFreqSelPin = f1;
            }
         }
         else {
            if (f1 < 0 ||
                abs (hintFrequency - f1) < abs (hintFrequency - f0))
               mFreqSelPin = f0;
            else
               mFreqSelPin = f1;
            }
      }
      break;

   case FREQ_SEL_TOP_FREE:
      mFreqSelPin = mViewInfo->selectedRegion.f0();
      break;

   case FREQ_SEL_BOTTOM_FREE:
      mFreqSelPin = mViewInfo->selectedRegion.f1();
      break;

   default:
      wxASSERT(false);
   }
}
#endif

#ifdef USE_MIDI
void TrackPanel::Stretch(int mouseXCoordinate, int trackLeftEdge,
                         Track *pTrack)
{
   if (mStretched) { // Undo stretch and redo it with new mouse coordinates
      // Drag handling was not originally implemented with Undo in mind --
      // there are saved pointers to tracks that are not supposed to change.
      // Undo will change tracks, so convert pTrack, mCapturedTrack to index
      // values, then look them up after the Undo
      TrackListIterator iter(mTracks);
      int pTrackIndex = pTrack->GetIndex();
      int capturedTrackIndex =
         (mCapturedTrack ? mCapturedTrack->GetIndex() : 0);

      GetProject()->OnUndo();

      // Undo brings us back to the pre-click state, but we want to
      // quantize selected region to integer beat boundaries. These
      // were saved in mStretchSel[12] variables:
      mViewInfo->selectedRegion.setTimes(mStretchSel0, mStretchSel1);

      mStretched = false;
      int index = 0;
      for (Track *t = iter.First(mTracks); t; t = iter.Next()) {
         if (index == pTrackIndex) pTrack = t;
         if (mCapturedTrack && index == capturedTrackIndex) mCapturedTrack = t;
         index++;
      }
   }

   if (pTrack == NULL && mCapturedTrack != NULL)
      pTrack = mCapturedTrack;

   if (!pTrack || pTrack->GetKind() != Track::Note) {
      return;
   }

   NoteTrack *pNt = (NoteTrack *) pTrack;
   double moveto = std::max(0.0, mViewInfo->PositionToTime(mouseXCoordinate, trackLeftEdge));

   // check to make sure tempo is not higher than 20 beats per second
   // (In principle, tempo can be higher, but not infinity.)
   double minPeriod = 0.05; // minimum beat period
   double qBeat0, qBeat1;
   pNt->NearestBeatTime(mViewInfo->selectedRegion.t0(), &qBeat0); // get beat
   pNt->NearestBeatTime(mViewInfo->selectedRegion.t1(), &qBeat1);

   // We could be moving 3 things: left edge, right edge, a point between
   switch (mStretchMode) {
   case stretchLeft: {
      // make sure target duration is not too short
      double dur = mViewInfo->selectedRegion.t1() - moveto;
      if (dur < mStretchRightBeats * minPeriod) {
         dur = mStretchRightBeats * minPeriod;
         moveto = mViewInfo->selectedRegion.t1() - dur;
      }
      if (pNt->StretchRegion(mStretchSel0, mStretchSel1, dur)) {
         pNt->SetOffset(pNt->GetOffset() + moveto - mStretchSel0);
         mViewInfo->selectedRegion.setT0(moveto);
      }
      break;
   }
   case stretchRight: {
      // make sure target duration is not too short
      double dur = moveto - mViewInfo->selectedRegion.t0();
      if (dur < mStretchLeftBeats * minPeriod) {
         dur = mStretchLeftBeats * minPeriod;
         moveto = mStretchSel0 + dur;
      }
      if (pNt->StretchRegion(mStretchSel0, mStretchSel1, dur)) {
         mViewInfo->selectedRegion.setT1(moveto);
      }
      break;
   }
   case stretchCenter: {
      // make sure both left and right target durations are not too short
      double left_dur = moveto - mViewInfo->selectedRegion.t0();
      double right_dur = mViewInfo->selectedRegion.t1() - moveto;
      double centerBeat;
      pNt->NearestBeatTime(mSelStart, &centerBeat);
      if (left_dur < mStretchLeftBeats * minPeriod) {
         left_dur = mStretchLeftBeats * minPeriod;
         moveto = mStretchSel0 + left_dur;
      }
      if (right_dur < mStretchRightBeats * minPeriod) {
         right_dur = mStretchRightBeats * minPeriod;
         moveto = mStretchSel1 - right_dur;
      }
      pNt->StretchRegion(mStretchStart, mStretchSel1, right_dur);
      pNt->StretchRegion(mStretchSel0, mStretchStart, left_dur);
      break;
   }
   default:
      wxASSERT(false);
      break;
   }
   MakeParentPushState(_("Stretch Note Track"), _("Stretch"),
      PUSH_CONSOLIDATE | PUSH_AUTOSAVE);
   mStretched = true;
   Refresh(false);
}
#endif

/// AS: If we're dragging to extend a selection (or actually,
///  if the screen is scrolling while you're selecting), we
///  handle it here.
void TrackPanel::SelectionHandleDrag(wxMouseEvent & event, Track *clickedTrack)
{
#ifdef EXPERIMENTAL_SCRUBBING_BASIC
   if (mScrubStartPosition >= 0) {
      MaybeStartScrubbing(event);
      // Do nothing more, don't change selection
      return;
   }
#endif

   // AS: If we're not in the process of selecting (set in
   //  the SelectionHandleClick above), fuhggeddaboudit.
   if (mMouseCapture!=IsSelecting)
      return;

   // Also fuhggeddaboudit if we're not dragging and not autoscrolling.
   if (!event.Dragging() && !mAutoScrolling)
      return;

   if (event.CmdDown()) {
      // Ctrl-drag has no meaning, fuhggeddaboudit
      return;
   }

   wxRect r      = mCapturedRect;
   Track *pTrack = mCapturedTrack;

   // AS: Note that FindTrack will replace r's value.
   if (!pTrack)
      pTrack = FindTrack(event.m_x, event.m_y, false, false, &r);

   // Also fuhggeddaboudit if not in a track.
   if (!pTrack)
      return;

   int x = mAutoScrolling ? mMouseMostRecentX : event.m_x;
   int y = mAutoScrolling ? mMouseMostRecentY : event.m_y;

   // JKC: Logic to prevent a selection smaller than 5 pixels to
   // prevent accidental dragging when selecting.
   // (if user really wants a tiny selection, they should zoom in).
   // Can someone make this value of '5' configurable in
   // preferences?
   const int minimumSizedSelection = 5; //measured in pixels

   // Might be dragging frequency bounds only, test
   if (mSelStartValid) {
      wxInt64 SelStart = mViewInfo->TimeToPosition(mSelStart, r.x); //cvt time to pixels.
      // Abandon this drag if selecting < 5 pixels.
      if (wxLongLong(SelStart-x).Abs() < minimumSizedSelection
#ifdef USE_MIDI        // limiting selection size is good, and not starting
          && !mStretching // stretch unless mouse moves 5 pixels is good, but
#endif                 // once stretching starts, it's ok to move even 1 pixel
          )
          return;
   }

   // Handle which tracks are selected
   Track *sTrack = pTrack;
   if (Track *eTrack = FindTrack(x, y, false, false, NULL)) {
      // Swap the track pointers if needed
      if (eTrack->GetIndex() < sTrack->GetIndex()) {
         Track *t = eTrack;
         eTrack = sTrack;
         sTrack = t;
      }

      TrackListIterator iter(mTracks);
      sTrack = iter.StartWith(sTrack);
      do {
         mTracks->Select(sTrack);
         if (sTrack == eTrack) {
            break;
         }

         sTrack = iter.Next();
      } while (sTrack);
   }
#ifdef USE_MIDI
   if (mStretching) {
      // the following is also in ExtendSelection, called below
      // probably a good idea to "hoist" the code to before this "if" stmt
      if (clickedTrack == NULL && mCapturedTrack != NULL)
         clickedTrack = mCapturedTrack;
      Stretch(x, r.x, clickedTrack);
      return;
   }
#endif

#ifdef EXPERIMENTAL_SPECTRAL_EDITING
#ifndef SPECTRAL_EDITING_ESC_KEY
   if (mFreqSelMode == FREQ_SEL_SNAPPING_CENTER &&
      !mViewInfo->selectedRegion.isPoint())
      MoveSnappingFreqSelection(y, r.y, r.height, pTrack);
   else
#endif
   if (mFreqSelTrack == pTrack)
      ExtendFreqSelection(y, r.y, r.height);
#endif

   ExtendSelection(x, r.x, clickedTrack);
   UpdateSelectionDisplay();
}

#ifdef EXPERIMENTAL_SPECTRAL_EDITING
// Seems 4 is too small to work at the top.  Why?
enum { FREQ_SNAP_DISTANCE = 10 };

/// Converts a position (mouse Y coordinate) to
/// frequency, in Hz.
double TrackPanel::PositionToFrequency(const WaveTrack *wt,
                                       bool maySnap,
                                       wxInt64 mouseYCoordinate,
                                       wxInt64 trackTopEdge,
                                       int trackHeight) const
{
   const double rate = wt->GetRate();

   // Handle snapping
   if (maySnap &&
       mouseYCoordinate - trackTopEdge < FREQ_SNAP_DISTANCE)
      return rate;
   if (maySnap &&
       trackTopEdge + trackHeight - mouseYCoordinate < FREQ_SNAP_DISTANCE)
      return -1;

   const SpectrogramSettings &settings = wt->GetSpectrogramSettings();
   const NumberScale numberScale(settings.GetScale(rate, false));
   const double p = double(mouseYCoordinate - trackTopEdge) / trackHeight;
   return numberScale.PositionToValue(1.0 - p);
}

/// Converts a frequency to screen y position.
wxInt64 TrackPanel::FrequencyToPosition(const WaveTrack *wt,
                                        double frequency,
                                        wxInt64 trackTopEdge,
                                        int trackHeight) const
{
   const double rate = wt->GetRate();

   const SpectrogramSettings &settings = wt->GetSpectrogramSettings();
   const NumberScale numberScale(settings.GetScale(rate, false));
   const float p = numberScale.ValueToPosition(frequency);
   return trackTopEdge + wxInt64((1.0 - p) * trackHeight);
}
#endif

template<typename T>
inline void SetIfNotNull( T * pValue, const T Value )
{
   if( pValue == NULL )
      return;
   *pValue = Value;
}


TrackPanel::SelectionBoundary TrackPanel::ChooseTimeBoundary
(double selend, bool onlyWithinSnapDistance,
 wxInt64 *pPixelDist, double *pPinValue) const
{
   const double t0 = mViewInfo->selectedRegion.t0();
   const double t1 = mViewInfo->selectedRegion.t1();
   const wxInt64 posS = mViewInfo->TimeToPosition(selend);
   const wxInt64 pos0 = mViewInfo->TimeToPosition(t0);
   wxInt64 pixelDist = abs(posS - pos0);
   bool chooseLeft = true;

   if (mViewInfo->selectedRegion.isPoint())
      // Special case when selection is a point, and thus left
      // and right distances are the same
      chooseLeft = (selend < t0);
   else {
      const wxInt64 pos1 = mViewInfo->TimeToPosition(t1);
      const wxInt64 rightDist = abs(posS - pos1);
      if (rightDist < pixelDist)
         chooseLeft = false, pixelDist = rightDist;
   }

   SetIfNotNull(pPixelDist, pixelDist);

   if (onlyWithinSnapDistance &&
       pixelDist >= SELECTION_RESIZE_REGION) {
      SetIfNotNull( pPinValue, -1.0);
      return SBNone;
   }
   else if (chooseLeft) {
      SetIfNotNull( pPinValue, t1);
      return SBLeft;
   }
   else {
      SetIfNotNull( pPinValue, t0);
      return SBRight;
   }
}


TrackPanel::SelectionBoundary TrackPanel::ChooseBoundary
(wxMouseEvent & event, const Track *pTrack, const wxRect &rect,
bool mayDragWidth, bool onlyWithinSnapDistance,
 double *pPinValue) const
{
   // Choose one of four boundaries to adjust, or the center frequency.
   // May choose frequencies only if in a spectrogram view and
   // within the time boundaries.
   // May choose no boundary if onlyWithinSnapDistance is true.
   // Otherwise choose the eligible boundary nearest the mouse click.
   const double selend = mViewInfo->PositionToTime(event.m_x, rect.x);
   wxInt64 pixelDist = 0;
   SelectionBoundary boundary =
      ChooseTimeBoundary(selend, onlyWithinSnapDistance,
      &pixelDist, pPinValue);

#ifdef EXPERIMENTAL_SPECTRAL_EDITING
   const double t0 = mViewInfo->selectedRegion.t0();
   const double t1 = mViewInfo->selectedRegion.t1();
   const double f0 = mViewInfo->selectedRegion.f0();
   const double f1 = mViewInfo->selectedRegion.f1();
   const double fc = mViewInfo->selectedRegion.fc();
   double ratio = 0;

   bool chooseTime = true;
   bool chooseBottom = true;
   bool chooseCenter = false;
   // Consider adjustment of frequencies only if mouse is
   // within the time boundaries
   if (!mViewInfo->selectedRegion.isPoint() &&
       t0 <= selend && selend < t1 &&
       isSpectralSelectionTrack(pTrack)) {
      const WaveTrack *const wt = static_cast<const WaveTrack*>(pTrack);
      const wxInt64 bottomSel = (f0 >= 0)
         ? FrequencyToPosition(wt, f0, rect.y, rect.height)
         : rect.y + rect.height;
      const wxInt64 topSel = (f1 >= 0)
         ? FrequencyToPosition(wt, f1, rect.y, rect.height)
         : rect.y;
      wxInt64 signedBottomDist = int(event.m_y - bottomSel);
      wxInt64 verticalDist = abs(signedBottomDist);
      if (bottomSel == topSel)
         // Top and bottom are too close to resolve on screen
         chooseBottom = (signedBottomDist >= 0);
      else {
         const wxInt64 topDist = abs(int(event.m_y - topSel));
         if (topDist < verticalDist)
            chooseBottom = false, verticalDist = topDist;
      }
      if (fc > 0
#ifdef SPECTRAL_EDITING_ESC_KEY
         && mayDragWidth
#endif
         ) {
         const wxInt64 centerSel =
            FrequencyToPosition(wt, fc, rect.y, rect.height);
         const wxInt64 centerDist = abs(int(event.m_y - centerSel));
         if (centerDist < verticalDist)
            chooseCenter = true, verticalDist = centerDist,
            ratio = f1 / fc;
      }
      if (verticalDist >= 0 &&
          verticalDist < pixelDist) {
         pixelDist = verticalDist;
         chooseTime = false;
      }
   }

   if (!chooseTime) {
      // PRL:  Seems I need a larger tolerance to make snapping work
      // at top of track, not sure why
      if (onlyWithinSnapDistance &&
          pixelDist >= FREQ_SNAP_DISTANCE) {
         SetIfNotNull( pPinValue, -1.0);
         return SBNone;
      }
      else if (chooseCenter) {
         SetIfNotNull( pPinValue, ratio);
         return SBCenter;
      }
      else if (mayDragWidth && fc > 0) {
         SetIfNotNull(pPinValue, fc);
         return SBWidth;
      }
      else if (chooseBottom) {
         SetIfNotNull( pPinValue, f1 );
         return SBBottom;
      }
      else {
         SetIfNotNull(pPinValue, f0);
         return SBTop;
      }
   }
   else
#endif
   {
      return boundary;
   }
}

/// HandleEnvelope gets called when the user is changing the
/// amplitude envelope on a track.
void TrackPanel::HandleEnvelope(wxMouseEvent & event)
{
   if (event.LeftDown()) {
      wxRect r;
      Track *pTrack = FindTrack(event.m_x, event.m_y, false, false, &r);

      if (!pTrack)
         return;

      SetCapturedTrack(pTrack, IsEnveloping);

      if (mCapturedTrack->GetKind() == Track::Wave)
      {
         mCapturedEnvelope =
            ((WaveTrack*)mCapturedTrack)->GetEnvelopeAtX(event.GetX());
      } else {
         mCapturedEnvelope = NULL;
      }

      mCapturedRect = r;
      mCapturedRect.y += kTopInset;
      mCapturedRect.height -= kTopInset;
   }
   // AS: if there's actually a selected track, then forward all of the
   //  mouse events to its envelope.
   if (mCapturedTrack)
      ForwardEventToEnvelope(event);

   if (event.LeftUp()) {
      mCapturedTrack = NULL;
      MakeParentPushState(
         /* i18n-hint: (verb) Audacity has just adjusted the envelope .*/
         _("Adjusted envelope."),
         /* i18n-hint: The envelope is a curve that controls the audio loudness.*/
         _("Envelope")
         );
   }
}

/// We've established we're a time track.
/// send events for its envelope.
void TrackPanel::ForwardEventToTimeTrackEnvelope(wxMouseEvent & event)
{
   TimeTrack *ptimetrack = (TimeTrack *) mCapturedTrack;
   Envelope *pspeedenvelope = ptimetrack->GetEnvelope();

   wxRect envRect = mCapturedRect;
   envRect.y++;
   envRect.height -= 2;
   double lower = ptimetrack->GetRangeLower(), upper = ptimetrack->GetRangeUpper();
   if(ptimetrack->GetDisplayLog()) {
      // MB: silly way to undo the work of GetWaveYPos while still getting a logarithmic scale
      double dBRange = mViewInfo->dBr;
      lower = LINEAR_TO_DB(std::max(1.0e-7, lower)) / dBRange + 1.0;
      upper = LINEAR_TO_DB(std::max(1.0e-7, upper)) / dBRange + 1.0;
   }
   bool needUpdate =
      pspeedenvelope->MouseEvent(
         event, envRect,
         *mViewInfo,
         ptimetrack->GetDisplayLog(), lower, upper);
   if (needUpdate) {
      RefreshTrack(mCapturedTrack);
   }
}

/// We've established we're a wave track.
/// send events for its envelope.
void TrackPanel::ForwardEventToWaveTrackEnvelope(wxMouseEvent & event)
{
   WaveTrack *pwavetrack = (WaveTrack *) mCapturedTrack;
   Envelope *penvelope = mCapturedEnvelope;

   // Possibly no-envelope, for example when in spectrum view mode.
   // if so, then bail out.
   if (!penvelope)
      return;

   // AS: WaveTracks can be displayed in several different formats.
   //  This asks which one is in use. (ie, Wave, Spectrum, etc)
   int display = pwavetrack->GetDisplay();

   if (display == WaveTrack::Waveform) {
      const bool dB = !pwavetrack->GetWaveformSettings().isLinear();
      bool needUpdate;

      // AS: Then forward our mouse event to the envelope.
      // It'll recalculate and then tell us whether or not to redraw.
      wxRect envRect = mCapturedRect;
      envRect.y++;
      envRect.height -= 2;
      float zoomMin, zoomMax;
      pwavetrack->GetDisplayBounds(&zoomMin, &zoomMax);
      needUpdate = penvelope->MouseEvent(
         event, envRect,
         *mViewInfo,
         dB, zoomMin, zoomMax);

      // If this track is linked to another track, make the identical
      // change to the linked envelope:
      WaveTrack *link = (WaveTrack *) mCapturedTrack->GetLink();
      if (link) {
         Envelope *e2 = link->GetEnvelopeAtX(event.GetX());
         // There isn't necessarily an envelope there; no guarantee a
         // linked track has the same WaveClip structure...
         bool updateNeeded = false;
         if (e2) {
            wxRect envRect = mCapturedRect;
            envRect.y++;
            envRect.height -= 2;
            float zoomMin, zoomMax;
            pwavetrack->GetDisplayBounds(&zoomMin, &zoomMax);
            updateNeeded = e2->MouseEvent(event, envRect,
                                          *mViewInfo, dB,
                                          zoomMin, zoomMax);
            needUpdate |= updateNeeded;
         }
         if(!e2 || !updateNeeded)   // no envelope found at this x point, or found but not updated
         {
            if( (e2 = link->GetActiveEnvelope()) != 0 )  // search for any active DragPoint
            {
               wxRect envRect = mCapturedRect;
               envRect.y++;
               envRect.height -= 2;
               float zoomMin, zoomMax;
               pwavetrack->GetDisplayBounds(&zoomMin, &zoomMax);
               needUpdate |= e2->MouseEvent(event, envRect,
                                            *mViewInfo, dB,
                                            zoomMin, zoomMax);
            }
         }
      }

      if (needUpdate) {
         RefreshTrack(mCapturedTrack);
      }
   }
}


/// The Envelope class actually handles things at the mouse
/// event level, so we have to forward the events over.  Envelope
/// will then tell us whether or not we need to redraw.

// AS: I'm not sure why we can't let the Envelope take care of
//  redrawing itself.  ?

void TrackPanel::ForwardEventToEnvelope(wxMouseEvent & event)
{
   if (mCapturedTrack && mCapturedTrack->GetKind() == Track::Time)
   {
      ForwardEventToTimeTrackEnvelope( event );
   }
   else if (mCapturedTrack && mCapturedTrack->GetKind() == Track::Wave)
   {
      ForwardEventToWaveTrackEnvelope( event );
   }
}

void TrackPanel::HandleSlide(wxMouseEvent & event)
{
   if (event.LeftDown())
      StartSlide(event);

   if (mMouseCapture != IsSliding)
      return;

   if (event.Dragging() && mCapturedTrack)
      DoSlide(event);

   if (event.LeftUp()) {
      if (mDidSlideVertically && mCapturedTrack)
         // Now that user has dropped the clip into a different track,
         // make sure the sample rate matches the destination track (mCapturedTrack).
         for (size_t i = 0; i < mCapturedClipArray.size(); i++)
            if (mCapturedTrack->GetKind() == Track::Wave) // Should always be true here, but make sure.
            {
               WaveClip* pWaveClip = mCapturedClipArray[i].clip;
               // Note that per TrackPanel::AddClipsToCaptured(Track *t, double t0, double t1),
               // in the non-WaveTrack case, the code adds a NULL clip to mCapturedClipArray,
               // so we have to check for that any time we're going to deref it.
               // Previous code did not check it here, and that caused bug 367 crash.
               if (pWaveClip)
               {
                  pWaveClip->Resample(((WaveTrack*)mCapturedTrack)->GetRate());
                  pWaveClip->MarkChanged();
               }
            }

      SetCapturedTrack( NULL );

      if (mSnapManager) {
         delete mSnapManager;
         mSnapManager = NULL;
      }
      mSnapLeft = -1;
      mSnapRight = -1;

      if (!mDidSlideVertically && mHSlideAmount==0)
         return;

      MakeParentRedrawScrollbars();

      wxString msg;
      bool consolidate;
      if (mDidSlideVertically) {
         msg.Printf(_("Moved clip to another track"));
         consolidate = false;
      }
      else {
         wxString direction = mHSlideAmount>0 ?
            /* i18n-hint: a direction as in left or right.*/
            _("right") :
            /* i18n-hint: a direction as in left or right.*/
            _("left");
         /* i18n-hint: %s is a direction like left or right */
         msg.Printf(_("Time shifted tracks/clips %s %.02f seconds"),
                    direction.c_str(), fabs(mHSlideAmount));
         consolidate = true;
      }
      MakeParentPushState(msg, _("Time-Shift"),
         consolidate ? (PUSH_CONSOLIDATE) : (PUSH_AUTOSAVE));
   }
}

/// Prepare for sliding.
void TrackPanel::StartSlide(wxMouseEvent & event)
{
   wxRect r;

   mHSlideAmount = 0.0;
   mDidSlideVertically = false;

   Track *vt = FindTrack(event.m_x, event.m_y, false, false, &r);
   if (!vt)
      return;

   ToolsToolBar * ttb = mListener->TP_GetToolsToolBar();
   bool multiToolModeActive = (ttb && ttb->IsDown(multiTool));

   if ((vt->GetKind() == Track::Wave
#ifdef USE_MIDI
        || vt->GetKind() == Track::Note
#endif
       ) && !event.ShiftDown())
   {
#ifdef USE_MIDI
      if (vt->GetKind() == Track::Wave) {
#endif
         WaveTrack* wt = (WaveTrack*)vt;
         mCapturedClip = wt->GetClipAtX(event.m_x);
         if (mCapturedClip == NULL)
            return;
#ifdef USE_MIDI
      }
      else {
         mCapturedClip = NULL;
      }
#endif
      // The captured clip is the focus, but we need to create a list
      // of all clips that have to move, also...

      mCapturedClipArray.clear();

      double clickTime =
         mViewInfo->PositionToTime(event.m_x, GetLeftOffset());
      bool clickedInSelection =
         (vt->GetSelected() &&
          clickTime > mViewInfo->selectedRegion.t0() &&
          clickTime < mViewInfo->selectedRegion.t1());

      // First, if click was in selection, capture selected clips; otherwise
      // just the clicked-on clip
      if (clickedInSelection) {
         mCapturedClipIsSelection = true;

         TrackListIterator iter(mTracks);
         for (Track *t = iter.First(); t; t = iter.Next()) {
            if (t->GetSelected()) {
               AddClipsToCaptured(t, true);
            }
         }
      }
      else {
         mCapturedClipIsSelection = false;
         mCapturedClipArray.push_back(TrackClip(vt, mCapturedClip));

         // Check for stereo partner
         Track *partner = mTracks->GetLink(vt);
         if (mCapturedClip && partner && partner->GetKind() == Track::Wave) {
            // WaveClip::GetClipAtX doesn't work unless the clip is on the screen and can return bad info otherwise
            // instead calculate the time manually
            double rate = ((WaveTrack*)partner)->GetRate();
            const double tt = mViewInfo->PositionToTime(event.m_x, GetLeftOffset());
            sampleCount s0 = (sampleCount)(tt * rate + 0.5);

            if (s0 >= 0) {
               WaveClip *clip = ((WaveTrack *)partner)->GetClipAtSample(s0);
               if (clip) {
                  mCapturedClipArray.push_back(TrackClip(partner, clip));
               }
            }
         }
      }

      // Now, if sync-lock is enabled, capture any clip that's linked to a
      // captured clip.
      if (GetProject()->IsSyncLocked()) {
         // AWD: mCapturedClipArray expands as the loop runs, so newly-added
         // clips are considered (the effect is like recursion and terminates
         // because AddClipsToCaptured doesn't add duplicate clips); to remove
         // this behavior just store the array size beforehand.
         for (unsigned int i = 0; i < mCapturedClipArray.size(); ++i) {
            // Capture based on tracks that have clips -- that means we
            // don't capture based on links to label tracks for now (until
            // we can treat individual labels as clips)
            if (mCapturedClipArray[i].clip) {
               // Iterate over sync-lock group tracks.
               SyncLockedTracksIterator git(mTracks);
               for ( Track *t = git.First(mCapturedClipArray[i].track);
                     t; t = git.Next() )
               {
                  AddClipsToCaptured(t,
                        mCapturedClipArray[i].clip->GetStartTime(),
                        mCapturedClipArray[i].clip->GetEndTime() );
               }
            }
#ifdef USE_MIDI
            // Capture additional clips from NoteTracks
            Track *nt = mCapturedClipArray[i].track;
            if (nt->GetKind() == Track::Note) {
               // Iterate over sync-lock group tracks.
               SyncLockedTracksIterator git(mTracks);
               for (Track *t = git.First(nt); t; t = git.Next())
               {
                  AddClipsToCaptured(t, nt->GetStartTime(), nt->GetEndTime());
               }
            }
#endif
         }
      }

   } else {
      mCapturedClip = NULL;
      mCapturedClipArray.clear();
   }

   mSlideUpDownOnly = event.CmdDown() && !multiToolModeActive;

   mCapturedTrack = vt;
   mCapturedRect = r;

   mMouseClickX = event.m_x;
   mMouseClickY = event.m_y;

   mSelStartValid = true;
   mSelStart = mViewInfo->PositionToTime(event.m_x, r.x);

   if (mSnapManager)
      delete mSnapManager;
   mSnapManager = new SnapManager(mTracks,
                                  &mCapturedClipArray,
                                  *mViewInfo,
                                  4,     // pixel tolerance
                                  true); // don't snap to time
   mSnapLeft = -1;
   mSnapRight = -1;
   mSnapPreferRightEdge = false;
   if (mCapturedClip) {
      if (fabs(mSelStart - mCapturedClip->GetEndTime()) <
          fabs(mSelStart - mCapturedClip->GetStartTime()))
         mSnapPreferRightEdge = true;
   }

   mMouseCapture = IsSliding;
}

// Helper for the above, adds a track's clips to mCapturedClipArray (eliminates
// duplication of this logic)
void TrackPanel::AddClipsToCaptured(Track *t, bool withinSelection)
{
   if (withinSelection)
      AddClipsToCaptured(t, mViewInfo->selectedRegion.t0(),
                         mViewInfo->selectedRegion.t1());
   else
      AddClipsToCaptured(t, t->GetStartTime(), t->GetEndTime());
}

// Adds a track's clips to mCapturedClipArray within a specified time
void TrackPanel::AddClipsToCaptured(Track *t, double t0, double t1)
{
   if (t->GetKind() == Track::Wave)
   {
      WaveClipList::compatibility_iterator it =
         ((WaveTrack *)t)->GetClipIterator();
      while (it)
      {
         WaveClip *clip = it->GetData();

         if ( ! clip->AfterClip(t0) && ! clip->BeforeClip(t1) )
         {
            // Avoid getting clips that were already captured
            bool newClip = true;
            for (unsigned int i = 0; i < mCapturedClipArray.size(); ++i) {
               if (mCapturedClipArray[i].clip == clip) {
                  newClip = false;
                  break;
               }
            }

            if (newClip)
               mCapturedClipArray.push_back(TrackClip(t, clip));
         }
         it = it->GetNext();
      }
   }
   else
   {
      // This handles label tracks rather heavy-handedly -- it would be nice to
      // treat individual labels like clips

      // Avoid adding a track twice
      bool newClip = true;
      for (unsigned int i = 0; i < mCapturedClipArray.size(); ++i) {
         if (mCapturedClipArray[i].track == t) {
            newClip = false;
            break;
         }
      }

      if (newClip) {
#ifdef USE_MIDI
         // do not add NoteTrack if the data is outside of time bounds
         if (t->GetKind() == Track::Note) {
            if (t->GetEndTime() < t0 || t->GetStartTime() > t1)
               return;
         }
#endif
         mCapturedClipArray.push_back(TrackClip(t, NULL));
      }
   }
}

/// Slide tracks horizontally, or slide clips horizontally or vertically
/// (e.g. moving clips between tracks).

// GM: DoSlide now implementing snap-to
// samples functionality based on sample rate.
void TrackPanel::DoSlide(wxMouseEvent & event)
{
   unsigned int i;

   // find which track the mouse is currently in (mouseTrack) -
   // this may not be the same as the one we started in...
#ifdef USE_MIDI
   Track *mouseTrack = FindTrack(event.m_x, event.m_y, false, false, NULL);
   if (!mouseTrack || (mouseTrack->GetKind() != Track::Wave &&
                       mouseTrack->GetKind() != Track::Note)) {
#else
   WaveTrack *mouseTrack =
      (WaveTrack *)FindTrack(event.m_x, event.m_y, false, false, NULL);
   if (!mouseTrack || mouseTrack->GetKind() != Track::Wave) {
#endif
      return;
   }

   // Start by undoing the current slide amount; everything
   // happens relative to the original horizontal position of
   // each clip...
#ifdef USE_MIDI
   if (mCapturedClipArray.size()) {
#else
   if (mCapturedClip) {
#endif
      for(i=0; i<mCapturedClipArray.size(); i++) {
         if (mCapturedClipArray[i].clip)
            mCapturedClipArray[i].clip->Offset(-mHSlideAmount);
         else
            mCapturedClipArray[i].track->Offset(-mHSlideAmount);
      }
   }
   else {
      mCapturedTrack->Offset(-mHSlideAmount);
      Track* link = mTracks->GetLink(mCapturedTrack);
      if (link)
         link->Offset(-mHSlideAmount);
   }

   if (mCapturedClipIsSelection) {
      // Slide the selection, too
      mViewInfo->selectedRegion.move(-mHSlideAmount);
   }
   mHSlideAmount = 0.0;

   double desiredSlideAmount =
      mViewInfo->PositionToTime(event.m_x) -
      mViewInfo->PositionToTime(mMouseClickX);
#ifdef USE_MIDI
   if (mouseTrack->GetKind() == Track::Wave) {
      WaveTrack *mtw = (WaveTrack *) mouseTrack;
      desiredSlideAmount = rint(mtw->GetRate() * desiredSlideAmount) /
                           mtw->GetRate();  // set it to a sample point
   }
   // Adjust desiredSlideAmount using SnapManager
   if (mSnapManager && mCapturedClipArray.size()) {
      double clipLeft;
      double clipRight;
      if (mCapturedClip) {
         clipLeft = mCapturedClip->GetStartTime() + desiredSlideAmount;
         clipRight = mCapturedClip->GetEndTime() + desiredSlideAmount;
      }
      else {
         clipLeft = mCapturedTrack->GetStartTime() + desiredSlideAmount;
         clipRight = mCapturedTrack->GetEndTime() + desiredSlideAmount;
      }
#else
   desiredSlideAmount = rint(mouseTrack->GetRate() * desiredSlideAmount) /
                        mouseTrack->GetRate();  // set it to a sample point
   if (mSnapManager && mCapturedClip) {
      double clipLeft = mCapturedClip->GetStartTime() + desiredSlideAmount;
      double clipRight = mCapturedClip->GetEndTime() + desiredSlideAmount;
#endif

      double newClipLeft = clipLeft;
      double newClipRight = clipRight;

      bool dummy1, dummy2;
      mSnapManager->Snap(mCapturedTrack, clipLeft, false, &newClipLeft,
                         &dummy1, &dummy2);
      mSnapManager->Snap(mCapturedTrack, clipRight, false, &newClipRight,
                         &dummy1, &dummy2);

      // Only one of them is allowed to snap
      if (newClipLeft != clipLeft && newClipRight != clipRight) {
         if (mSnapPreferRightEdge)
            newClipLeft = clipLeft;
         else
            newClipRight = clipRight;
      }

      // Take whichever one snapped (if any) and compute the new desiredSlideAmount
      mSnapLeft = -1;
      mSnapRight = -1;
      if (newClipLeft != clipLeft) {
         double difference = (newClipLeft - clipLeft);
         desiredSlideAmount += difference;
         mSnapLeft = mViewInfo->TimeToPosition(newClipLeft, GetLeftOffset());
      }
      else if (newClipRight != clipRight) {
         double difference = (newClipRight - clipRight);
         desiredSlideAmount += difference;
         mSnapRight = mViewInfo->TimeToPosition(newClipRight, GetLeftOffset());
      }
   }

   // Implement sliding within the track(s)
   if (mSlideUpDownOnly) {
      desiredSlideAmount = 0.0;
   }

   // Scroll during vertical drag.
   // EnsureVisible(mouseTrack); //vvv Gale says this has problems on Linux, per bug 393 thread. Revert for 2.0.2.

   //If the mouse is over a track that isn't the captured track,
   //drag the clip to the mousetrack
   if (mCapturedClip && mouseTrack != mCapturedTrack /*&&
       !mCapturedClipIsSelection*/)
   {
      // Make sure we always have the first linked track of a stereo track
      if (!mouseTrack->GetLinked() && mTracks->GetLink(mouseTrack))
         mouseTrack =
#ifndef USE_MIDI
                      (WaveTrack *)
#endif
                                    mTracks->GetLink(mouseTrack);

      // Temporary apply the offset because we want to see if the
      // track fits with the desired offset
      for(i=0; i<mCapturedClipArray.size(); i++)
         if (mCapturedClipArray[i].clip)
            mCapturedClipArray[i].clip->Offset(desiredSlideAmount);
      // See if it can be moved
      if (MoveClipToTrack(mCapturedClip,
                          (WaveTrack*)mouseTrack)) {
         mCapturedTrack = mouseTrack;
         mDidSlideVertically = true;

         if (mCapturedClipIsSelection) {
            // Slide the selection, too
            mViewInfo->selectedRegion.move(desiredSlideAmount);
         }

         // Make the offset permanent; start from a "clean slate"
         mHSlideAmount = 0.0;
         desiredSlideAmount = 0.0;
         mMouseClickX = event.m_x;
      }
      else {
         // Undo the offset
         for(i=0; i<mCapturedClipArray.size(); i++)
            if (mCapturedClipArray[i].clip)
               mCapturedClipArray[i].clip->Offset(-desiredSlideAmount);
      }

      Refresh(false);
   }

   // Implement sliding within the track(s)
   if (mSlideUpDownOnly)
      return;

   // Determine desired amount to slide
   mHSlideAmount = desiredSlideAmount;

   if (mHSlideAmount == 0.0) {
      Refresh(false);
      return;
   }

#ifdef USE_MIDI
   if (mCapturedClipArray.size()) {
#else
   if (mCapturedClip) {
#endif
      double allowed;
      double initialAllowed;
      double safeBigDistance = 1000 + 2.0 * (mTracks->GetEndTime() -
                                             mTracks->GetStartTime());

      do { // loop to compute allowed, does not actually move anything yet
         initialAllowed = mHSlideAmount;

         unsigned int i, j;
         for(i=0; i<mCapturedClipArray.size(); i++) {
            WaveTrack *track = (WaveTrack *)mCapturedClipArray[i].track;
            WaveClip *clip = mCapturedClipArray[i].clip;

            if (clip) { // only audio clips are used to compute allowed
               // Move all other selected clips totally out of the way
               // temporarily because they're all moving together and
               // we want to find out if OTHER clips are in the way,
               // not one of the moving ones
               for(j=0; j<mCapturedClipArray.size(); j++) {
                  WaveClip *clip2 = mCapturedClipArray[j].clip;
                  if (clip2 && clip2 != clip)
                     clip2->Offset(-safeBigDistance);
               }

               if (track->CanOffsetClip(clip, mHSlideAmount, &allowed)) {
                  mHSlideAmount = allowed;
               }
               else
                  mHSlideAmount = 0.0;

               for(j=0; j<mCapturedClipArray.size(); j++) {
                  WaveClip *clip2 = mCapturedClipArray[j].clip;
                  if (clip2 && clip2 != clip)
                     clip2->Offset(safeBigDistance);
               }
            }
         }
      } while (mHSlideAmount != initialAllowed);

      if (mHSlideAmount != 0.0) { // finally, here is where clips are moved
         unsigned int i;
         for(i=0; i<mCapturedClipArray.size(); i++) {
            Track *track = mCapturedClipArray[i].track;
            WaveClip *clip = mCapturedClipArray[i].clip;
            if (clip)
               clip->Offset(mHSlideAmount);
            else
               track->Offset(mHSlideAmount);
         }
      }
   }
   else {
      // For non wavetracks, specifically label tracks ...
      mCapturedTrack->Offset(mHSlideAmount);
      Track* link = mTracks->GetLink(mCapturedTrack);
      if (link)
         link->Offset(mHSlideAmount);
   }
   if (mCapturedClipIsSelection) {
      // Slide the selection, too
      mViewInfo->selectedRegion.move(mHSlideAmount);
   }

   Refresh(false);
}


///  This method takes care of our different zoom
///  possibilities.  It is possible for a user to just
///  "zoom in" or "zoom out," but it is also possible
///  for a user to drag and select an area that he
///  or she wants to be zoomed in on.  We use mZoomStart
///  and mZoomEnd to track the beggining and end of such
///  a zoom area.  Note that the ViewInfo member
///  mViewInfo actually keeps track of our zoom constant,
///  so we achieve zooming by altering the zoom constant
///  and forcing a refresh.
void TrackPanel::HandleZoom(wxMouseEvent & event)
{
   if (event.ButtonDown() || event.LeftDClick()) {
      HandleZoomClick(event);
   }
   else if (mMouseCapture == IsZooming) {
      if (event.Dragging()) {
         HandleZoomDrag(event);
      }
      else if (event.ButtonUp()) {
         HandleZoomButtonUp(event);
      }
   }
}

/// Zoom button down, record the position.
void TrackPanel::HandleZoomClick(wxMouseEvent & event)
{
   if (mCapturedTrack)
      return;

   mCapturedTrack = FindTrack(event.m_x, event.m_y, false, false,
                              &mCapturedRect);
   if (!mCapturedTrack)
      return;

   SetCapturedTrack(mCapturedTrack, IsZooming);

   mZoomStart = event.m_x;
   mZoomEnd = event.m_x;
}

/// Zoom drag
void TrackPanel::HandleZoomDrag(wxMouseEvent & event)
{
   int left, width, height;

   left = GetLeftOffset();
   GetTracksUsableArea(&width, &height);

   mZoomEnd = event.m_x;

   if (event.m_x < left) {
      mZoomEnd = left;
   }
   else if (event.m_x >= left + width - 1) {
      mZoomEnd = left + width - 1;
   }

   if (IsDragZooming()) {
      Refresh(false);
   }
}

/// Zoom button up
void TrackPanel::HandleZoomButtonUp(wxMouseEvent & event)
{
   if (mZoomEnd < mZoomStart) {
      int temp = mZoomEnd;
      mZoomEnd = mZoomStart;
      mZoomStart = temp;
   }

   if (IsDragZooming())
      DragZoom(event, GetLeftOffset());
   else
      DoZoomInOut(event, GetLeftOffset());

   mZoomEnd = mZoomStart = 0;

   SetCapturedTrack(NULL);

   MakeParentRedrawScrollbars();
   Refresh(false);
}

/// Determines if drag zooming is active
bool TrackPanel::IsDragZooming()
{
   return (abs(mZoomEnd - mZoomStart) > DragThreshold);
}

/// Determines if the a modal tool is active
bool TrackPanel::IsMouseCaptured()
{
   return (mMouseCapture != IsUncaptured || mCapturedTrack != NULL);
}


///  This actually sets the Zoom value when you're done doing
///  a drag zoom.
void TrackPanel::DragZoom(wxMouseEvent & event, int trackLeftEdge)
{
   double left = mViewInfo->PositionToTime(mZoomStart, trackLeftEdge);
   double right = mViewInfo->PositionToTime(mZoomEnd, trackLeftEdge);

   double multiplier = mViewInfo->screen / (right - left);
   if (event.ShiftDown())
      multiplier = 1.0 / multiplier;

   mViewInfo->ZoomBy(multiplier);

   mViewInfo->h = left;
}

/// This handles normal Zoom In/Out, if you just clicked;
/// IOW, if you were NOT dragging to zoom an area.
/// \todo MAGIC NUMBER: We've got several in this method.
void TrackPanel::DoZoomInOut(wxMouseEvent & event, int trackLeftEdge)
{
   double center_h = mViewInfo->PositionToTime(event.m_x, trackLeftEdge);

   const double multiplier =
      (event.RightUp() || event.RightDClick() || event.ShiftDown())
      ? 0.5 : 2.0;
   mViewInfo->ZoomBy(multiplier);

   if (event.MiddleUp() || event.MiddleDClick())
      mViewInfo->SetZoom(ZoomInfo::GetDefaultZoom()); // AS: Reset zoom.

   double new_center_h = mViewInfo->PositionToTime(event.m_x, trackLeftEdge);

   mViewInfo->h += (center_h - new_center_h);
}

/// Vertical zooming (triggered by clicking in the
/// vertical ruler)
void TrackPanel::HandleVZoom(wxMouseEvent & event)
{
   if (event.ButtonDown() || event.ButtonDClick()) {
      HandleVZoomClick( event );
   }
   else if (event.Dragging()) {
      HandleVZoomDrag( event );
   }
   else if (event.ButtonUp()) {
      HandleVZoomButtonUp( event );
   }
   //TODO-MB: add timetrack zooming here!
}

/// VZoom click
void TrackPanel::HandleVZoomClick( wxMouseEvent & event )
{
   if (mCapturedTrack)
      return;
   mCapturedTrack = FindTrack(event.m_x, event.m_y, true, false,
                              &mCapturedRect);
   if (!mCapturedTrack)
      return;

   if (mCapturedTrack->GetKind() == Track::Wave
#ifdef USE_MIDI
            || mCapturedTrack->GetKind() == Track::Note
#endif
         )
   {
      mMouseCapture = IsVZooming;
      mZoomStart = event.m_y;
      mZoomEnd = event.m_y;
      // change note track to zoom like audio track
      //#ifdef USE_MIDI
      //      if (mCapturedTrack->GetKind() == Track::Note) {
      //          ((NoteTrack *) mCapturedTrack)->StartVScroll();
      //      }
      //#endif
   }
}

/// VZoom drag
void TrackPanel::HandleVZoomDrag( wxMouseEvent & event )
{
   mZoomEnd = event.m_y;
   if (IsDragZooming()){
      // changed Note track to work like audio track
      //#ifdef USE_MIDI
      //      if (mCapturedTrack && mCapturedTrack->GetKind() == Track::Note) {
      //         ((NoteTrack *) mCapturedTrack)->VScroll(mZoomStart, mZoomEnd);
      //      }
      //#endif
      Refresh(false);
   }
}

/// VZoom Button up.
/// There are three cases:
///   - Drag-zooming; we already have a min and max
///   - Zoom out; ensure we don't go too small.
///   - Zoom in; ensure we don't go too large.
void TrackPanel::HandleVZoomButtonUp( wxMouseEvent & event )
{
   if (!mCapturedTrack)
      return;

   mMouseCapture = IsUncaptured;

#ifdef USE_MIDI
   // handle vertical scrolling in Note Track. This is so different from
   // zooming in audio tracks that it is handled as a special case from
   // which we then return
   if (mCapturedTrack->GetKind() == Track::Note) {
      NoteTrack *nt = (NoteTrack *) mCapturedTrack;
      if (IsDragZooming()) {
         nt->ZoomTo(mZoomStart, mZoomEnd);
      } else if (event.ShiftDown() || event.RightUp()) {
         nt->ZoomOut(mZoomEnd);
      } else {
         nt->ZoomIn(mZoomEnd);
      }
      mZoomEnd = mZoomStart = 0;
      Refresh(false);
      mCapturedTrack = NULL;
      MakeParentModifyState(true);
      return;
   }
#endif


   // don't do anything if track is not wave
   if (mCapturedTrack->GetKind() != Track::Wave)
      return;

   if (event.RightUp() &&
       !(event.ShiftDown() || event.CmdDown())) {
      OnVRulerMenu(mCapturedTrack, &event);
      return;
   }

   HandleWaveTrackVZoom(static_cast<WaveTrack*>(mCapturedTrack),
      event.ShiftDown(), event.RightUp());
   mCapturedTrack = NULL;
}

void TrackPanel::HandleWaveTrackVZoom(WaveTrack *track, bool shiftDown, bool rightUp)
{
   WaveTrack *partner = static_cast<WaveTrack *>(mTracks->GetLink(track));
   int height = track->GetHeight();
   int ypos = mCapturedRect.y;

   // Ensure start and end are in order (swap if not).
   if (mZoomEnd < mZoomStart) {
      int temp = mZoomEnd;
      mZoomEnd = mZoomStart;
      mZoomStart = temp;
   }

   float min, max, c, l, minBand = 0;
   const double rate = track->GetRate();
   const float halfrate = rate / 2;
   const SpectrogramSettings &settings = track->GetSpectrogramSettings();
   NumberScale scale(track->GetSpectrogramSettings().GetScale(rate, false));
   const bool spectral = (track->GetDisplay() == WaveTrack::Spectrum);
   const bool spectrumLinear = spectral &&
      (track->GetSpectrogramSettings().scaleType == SpectrogramSettings::stLinear);

   if (spectral) {
      if (spectrumLinear) {
         min = settings.GetMinFreq(rate);
         max = settings.GetMaxFreq(rate);
      }
      else {
         min = settings.GetLogMinFreq(rate);
         max = settings.GetLogMaxFreq(rate);
      }
      const int fftLength = settings.GetFFTLength();
      const float binSize = rate / fftLength;
      const int minBins =
         std::min(10, fftLength / 2); //minimum 10 freq bins, unless there are less
      minBand = minBins * binSize;
   }
   else
      track->GetDisplayBounds(&min, &max);

   if (IsDragZooming()) {
      // Drag Zoom
      const float tmin = min, tmax = max;

      if (spectral) {
         double xmin = 1 - (mZoomEnd - ypos) / (float)height;
         double xmax = 1 - (mZoomStart - ypos) / (float)height;
         const float middle = (xmin + xmax) / 2;
         const float middleValue = scale.PositionToValue(middle);

         min = std::max(spectrumLinear ? 0.0f : 1.0f,
            std::min(middleValue - minBand / 2,
               scale.PositionToValue(xmin)
         ));
         max = std::min(halfrate,
            std::max(middleValue + minBand / 2,
               scale.PositionToValue(xmax)
         ));
      }
      else {
         const float p1 = (mZoomStart - ypos) / (float)height;
         const float p2 = (mZoomEnd - ypos) / (float)height;
         max = (tmax * (1.0-p1) + tmin * p1);
         min = (tmax * (1.0-p2) + tmin * p2);

         // Waveform view - allow zooming down to a range of ZOOMLIMIT
         if (max - min < ZOOMLIMIT) {     // if user attempts to go smaller...
            c = (min+max)/2;           // ...set centre of view to centre of dragged area and top/bottom to ZOOMLIMIT/2 above/below
            min = c - ZOOMLIMIT/2.0;
            max = c + ZOOMLIMIT/2.0;
         }
      }
   }
   else if (shiftDown || rightUp) {
      // Zoom OUT
      if (spectral) {
         if (shiftDown && rightUp) {
            // Zoom out full
            min = spectrumLinear ? 0.0f : 1.0f;
            max = halfrate;
         }
         else {
            // Zoom out

            // (Used to zoom out centered at midline, ignoring the click, if linear view.
            //  I think it is better to be consistent.  PRL)
            // Center zoom-out at the midline
            const float middle = // spectrumLinear ? 0.5f :
               1.0f - (mZoomStart - ypos) / (float)height;

            min = std::max(spectrumLinear ? 0.0f : 1.0f, scale.PositionToValue(middle - 1.0f));
            max = std::min(halfrate, scale.PositionToValue(middle + 1.0f));
         }
      }
      else {
         // Zoom out to -1.0...1.0 first, then, and only
         // then, if they click again, allow one more
         // zoom out.
         if (shiftDown && rightUp) {
            // Zoom out full
            min = -1.0;
            max = 1.0;
         }
         else {
            // Zoom out
            if (min <= -1.0 && max >= 1.0) {
               min = -2.0;
               max = 2.0;
            }
            else {
               c = 0.5*(min + max);
               l = (c - min);
               // limit to +/- 1 range unless already outside that range...
               float minRange = (min < -1) ? -2.0 : -1.0;
               float maxRange = (max > 1) ? 2.0 : 1.0;
               // and enforce vertical zoom limits.
               min = std::min(maxRange - ZOOMLIMIT, std::max(minRange, c - 2 * l));
               max = std::max(minRange + ZOOMLIMIT, std::min(maxRange, c + 2 * l));
            }
         }
      }
   }
   else {
      // Zoom IN
      if (spectral) {
         // Center the zoom-in at the click
         const float middle = 1.0f - (mZoomStart - ypos) / (float)height;
         const float middleValue = scale.PositionToValue(middle);

         min = std::max(spectrumLinear ? 0.0f : 1.0f,
            std::min(middleValue - minBand / 2,
               scale.PositionToValue(middle - 0.25f)
         ));
         max = std::min(halfrate,
            std::max(middleValue + minBand / 2,
               scale.PositionToValue(middle + 0.25f)
         ));
      }
      else {
         // Zoom in centered on cursor
         float p1;
         if (min < -1.0 || max > 1.0) {
            min = -1.0;
            max = 1.0;
         }
         else {
            c = 0.5*(min + max);
            // Enforce maximum vertical zoom
            l = std::max(ZOOMLIMIT, (c - min));

            p1 = (mZoomStart - ypos) / (float)height;
            c = (max * (1.0 - p1) + min * p1);
            min = c - 0.5*l;
            max = c + 0.5*l;
         }
      }
   }

   if (spectral) {
      if (spectrumLinear) {
         SpectrogramSettings &settings = track->GetSpectrogramSettings();
         settings.SetMinFreq(min);
         settings.SetMaxFreq(max);
         if (partner) {
            // To do:  share memory with reference counting?
            SpectrogramSettings &settings = partner->GetSpectrogramSettings();
            settings.SetMinFreq(min);
            settings.SetMaxFreq(max);
         }
      }
      else {
         SpectrogramSettings &settings = track->GetSpectrogramSettings();
         settings.SetLogMinFreq(min);
         settings.SetLogMaxFreq(max);
         if (partner) {
            // To do:  share memory with reference counting?
            SpectrogramSettings &settings = partner->GetSpectrogramSettings();
            settings.SetLogMinFreq(min);
            settings.SetLogMaxFreq(max);
         }
      }
   }
   else {
      track->SetDisplayBounds(min, max);
      if (partner)
         partner->SetDisplayBounds(min, max);
   }

   mZoomEnd = mZoomStart = 0;
   UpdateVRuler(track);
   Refresh(false);
   MakeParentModifyState(true);
}

namespace {
// Is the sample horizontally nearest to the cursor sufficiently separated from
// its neighbors that the pencil tool should be allowed to drag it?
bool SampleResolutionTest(const ViewInfo &viewInfo, const WaveTrack *wt, double time, double rate)
{
   // Require more than 3 pixels per sample
   // Round to an exact sample time
   const double adjustedTime = wt->LongSamplesToTime(wt->TimeToLongSamples(time));
   const wxInt64 xx = std::max(wxInt64(0), viewInfo.TimeToPosition(adjustedTime));
   ZoomInfo::Intervals intervals;
   viewInfo.FindIntervals(rate, intervals);
   ZoomInfo::Intervals::const_iterator it = intervals.begin(), end = intervals.end(), prev;
   wxASSERT(it != end && it->position == 0);
   do
      prev = it++;
   while (it != end && it->position <= xx);
   const double threshold = 3 * rate; // three times as many pixels per second, as samples
   return prev->averageZoom > threshold;
}
}

/// Determines if we can edit samples in a wave track.
/// Also pops up warning messages in certain cases where we can't.
///  @return true if we can edit the samples, false otherwise.
bool TrackPanel::IsSampleEditingPossible( wxMouseEvent &event, Track * t )
{
   //Exit if we don't have a track
   if(!t)
      return false;

   //Exit if it's not a WaveTrack
   if(t->GetKind() != Track::Wave)
      return false;

   //Get out of here if we shouldn't be drawing right now:
   //If we aren't displaying the waveform, Display a message dialog
   WaveTrack *const wt = static_cast<WaveTrack*>(t);
   const int display = wt->GetDisplay();

   if (WaveTrack::Waveform != display)
   {
      wxMessageBox(_("To use Draw, choose 'Waveform' in the Track Drop-down Menu."), wxT("Draw Tool"));
      return false;
   }

   bool showPoints;
   {
      wxRect r;
      FindTrack(event.m_x, event.m_y, false, false, &r);
      WaveTrack *const wt = static_cast<WaveTrack*>(t);
      const double rate = wt->GetRate();
      const double time = mViewInfo->PositionToTime(event.m_x, r.x);
      showPoints = SampleResolutionTest(*mViewInfo, wt, time, rate);
   }

   //If we aren't zoomed in far enough, show a message dialog.
   if(!showPoints)
   {
      wxMessageBox(_("To use Draw, zoom in further until you can see the individual samples."), wxT("Draw Tool"));
      return false;
   }
   return true;
}

float TrackPanel::FindSampleEditingLevel(wxMouseEvent &event, double t0)
{
   // Calculate where the mouse is located vertically (between +/- 1)
   float zoomMin, zoomMax;
   mDrawingTrack->GetDisplayBounds(&zoomMin, &zoomMax);

   const int y = event.m_y - mDrawingTrackTop;
   const int height = mDrawingTrack->GetHeight();
   const bool dB = !mDrawingTrack->GetWaveformSettings().isLinear();
   float newLevel =
      ::ValueOfPixel(y, height, false, dB, mViewInfo->dBr, zoomMin, zoomMax);

   //Take the envelope into account
   Envelope *const env = mDrawingTrack->GetEnvelopeAtX(event.m_x);
   if (env)
   {
      double envValue = env->GetValue(t0);
      if (envValue > 0)
         newLevel /= envValue;
      else
         newLevel = 0;

      //Make sure the new level is between +/-1
      newLevel = std::max(-1.0f, std::min(1.0f, newLevel));
   }

   return newLevel;
}

/// We're in a track view and zoomed enough to see the samples.
/// Someone has just clicked the mouse.  What do we do?
void TrackPanel::HandleSampleEditingClick( wxMouseEvent & event )
{
   //declare a rectangle to determine clicking position
   wxRect r;

   //Get the track the mouse is over, and save it away for future events
   mDrawingTrack = NULL;
   Track *const t = FindTrack(event.m_x, event.m_y, false, false, &r);

   if (!t || (t->GetKind() != Track::Wave))
      return;

   if( !IsSampleEditingPossible( event, t ) )
      return;

   /// \todo Should mCapturedTrack take the place of mDrawingTrack??
   mDrawingTrack = static_cast<WaveTrack*>(t);
   mDrawingTrackTop=r.y;

   //If we are still around, we are drawing in earnest.  Set some member data structures up:
   //First, calculate the starting sample.  To get this, we need the time
   double t0 = mViewInfo->PositionToTime(event.m_x, GetLeftOffset());

   //convert t0 to samples
   mDrawingStartSample = mDrawingTrack->TimeToLongSamples(t0);
   // quantize
   t0 = mDrawingTrack->LongSamplesToTime(mDrawingStartSample);

   //Determine how drawing should occur.  If alt is down,
   //do a smoothing, instead of redrawing.
   if( event.m_altDown )
   {
      //*************************************************
      //***  ALT-DOWN-CLICK (SAMPLE SMOOTHING)        ***
      //*************************************************
      //
      //  Smoothing works like this:  There is a smoothing kernel radius constant that
      //  determines how wide the averaging window is.  Plus, there is a smoothing brush radius,
      //  which determines how many pixels wide around the selected pixel this smoothing is applied.
      //
      //  Samples will be replaced by a mixture of the original points and the smoothed points,
      //  with a triangular mixing probability whose value at the center point is
      //  SMOOTHING_PROPORTION_MAX and at the far bounds is SMOOTHING_PROPORTION_MIN

      //Get the region of samples around the selected point
      int sampleRegionSize = 1 + 2 * (SMOOTHING_KERNEL_RADIUS + SMOOTHING_BRUSH_RADIUS);
      float *sampleRegion = new float[sampleRegionSize];
      float * newSampleRegion = new float[1 + 2 * SMOOTHING_BRUSH_RADIUS];

      //Get a sample  from the track to do some tricks on.
      mDrawingTrack->Get((samplePtr)sampleRegion, floatSample,
                                       (int)mDrawingStartSample - SMOOTHING_KERNEL_RADIUS - SMOOTHING_BRUSH_RADIUS,
                                       sampleRegionSize);
      int i, j;

      //Go through each point of the smoothing brush and apply a smoothing operation.
      for(j = -SMOOTHING_BRUSH_RADIUS; j <= SMOOTHING_BRUSH_RADIUS; j++){
         float sumOfSamples = 0;
         for (i= -SMOOTHING_KERNEL_RADIUS; i <= SMOOTHING_KERNEL_RADIUS; i++){
            //Go through each point of the smoothing kernel and find the average

            //The average is a weighted average, scaled by a weighting kernel that is simply triangular
            // A triangular kernel across N items, with a radius of R ( 2 R + 1 points), if the farthest:
            // points have a probability of a, the entire triangle has total probability of (R + 1)^2.
            //      For sample number i and middle brush sample M,  (R + 1 - abs(M-i))/ ((R+1)^2) gives a
            //   legal distribution whose total probability is 1.
            //
            //
            //                weighting factor                       value
            sumOfSamples += (SMOOTHING_KERNEL_RADIUS + 1 - abs(i)) * sampleRegion[i + j + SMOOTHING_KERNEL_RADIUS + SMOOTHING_BRUSH_RADIUS];

         }
         newSampleRegion[j + SMOOTHING_BRUSH_RADIUS] = sumOfSamples/((SMOOTHING_KERNEL_RADIUS + 1) *(SMOOTHING_KERNEL_RADIUS + 1) );
      }


      // Now that the new sample levels are determined, go through each and mix it appropriately
      // with the original point, according to a 2-part linear function whose center has probability
      // SMOOTHING_PROPORTION_MAX and extends out SMOOTHING_BRUSH_RADIUS, at which the probability is
      // SMOOTHING_PROPORTION_MIN.  _MIN and _MAX specify how much of the smoothed curve make it through.

      float prob;

      for(j=-SMOOTHING_BRUSH_RADIUS; j <= SMOOTHING_BRUSH_RADIUS; j++){

         prob = SMOOTHING_PROPORTION_MAX - (float)abs(j)/SMOOTHING_BRUSH_RADIUS * (SMOOTHING_PROPORTION_MAX - SMOOTHING_PROPORTION_MIN);

         newSampleRegion[j+SMOOTHING_BRUSH_RADIUS] =
            newSampleRegion[j + SMOOTHING_BRUSH_RADIUS] * prob +
            sampleRegion[SMOOTHING_BRUSH_RADIUS + SMOOTHING_KERNEL_RADIUS + j] * (1 - prob);
      }
      //Set the sample to the point of the mouse event
      mDrawingTrack->Set((samplePtr)newSampleRegion, floatSample, mDrawingStartSample - SMOOTHING_BRUSH_RADIUS, 1 + 2 * SMOOTHING_BRUSH_RADIUS);

      //Clean this up right away to avoid a memory leak
      delete[] sampleRegion;
      delete[] newSampleRegion;

      mDrawingLastDragSampleValue = 0;
   }
   else
   {
      //*************************************************
      //***   PLAIN DOWN-CLICK (NORMAL DRAWING)       ***
      //*************************************************

      SetCapturedTrack(t, IsAdjustingSample);

      //Otherwise (e.g., the alt button is not down) do normal redrawing, based on the mouse position.
      const float newLevel = FindSampleEditingLevel(event, t0);

      //Set the sample to the point of the mouse event
      mDrawingTrack->Set((samplePtr)&newLevel, floatSample, mDrawingStartSample, 1);

      mDrawingLastDragSampleValue = newLevel;
   }

   //Set the member data structures for drawing
   mDrawingLastDragSample=mDrawingStartSample;

   //Redraw the region of the selected track
   RefreshTrack(mDrawingTrack);
}

void TrackPanel::HandleSampleEditingDrag( wxMouseEvent & event )
{
   //*************************************************
   //***    DRAG-DRAWING                           ***
   //*************************************************

   //The following will happen on a drag or a down-click.
   // The point should get re-drawn at the location of the mouse.
   //Exit if the mDrawingTrack is null.
   if( mDrawingTrack == NULL)
      return;

   //Exit dragging if the alt key is down--Don't allow left-right dragging for smoothing operation
   if (mMouseCapture != IsAdjustingSample)
      return;

   sampleCount s0;     //declare this for use below.  It designates the sample number which to draw.

   // Figure out what time the click was at
   //Find the point that we want to redraw at. If the control button is down,
   //adjust only the originally clicked-on sample

   if( event.m_controlDown) {
      //*************************************************
      //***   CTRL-DOWN (Hold Initial Sample Constant ***
      //*************************************************

      s0 = mDrawingStartSample;
   }
   else {
      //*************************************************
      //***    Normal CLICK-drag  (Normal drawing)    ***
      //*************************************************

      //Otherwise, adjust the sample you are dragging over right now.
      //convert this to samples
      const double t = mViewInfo->PositionToTime(event.m_x, GetLeftOffset());
      s0 = mDrawingTrack->TimeToLongSamples(t);
   }

   const double t0 = mDrawingTrack->LongSamplesToTime(s0);

   //Otherwise, do normal redrawing, based on the mouse position.
   // Calculate where the mouse is located vertically (between +/- 1)

   const float newLevel = FindSampleEditingLevel(event, t0);

   //Now, redraw all samples between current and last redrawn sample, inclusive
   //Go from the smaller to larger sample.
   const int start = std::min( s0, mDrawingLastDragSample);
   const int end   = std::max( s0, mDrawingLastDragSample);
   const int size = end - start + 1;
   if (size == 1) {
      mDrawingTrack->Set((samplePtr)&newLevel, floatSample, start, size);
   }
   else {
      std::vector<float> values(size);
      for (sampleCount i = start; i <= end; ++i) {
         //This interpolates each sample linearly:
         values[i - start] =
            mDrawingLastDragSampleValue + (newLevel - mDrawingLastDragSampleValue)  *
            (float)(i - mDrawingLastDragSample) / (s0 - mDrawingLastDragSample);
      }
      mDrawingTrack->Set((samplePtr)&values[0], floatSample, start, size);
   }

   //Update the member data structures.
   mDrawingLastDragSample=s0;
   mDrawingLastDragSampleValue = newLevel;

   //Redraw the region of the selected track
   RefreshTrack(mDrawingTrack);
}

void TrackPanel::HandleSampleEditingButtonUp( wxMouseEvent & WXUNUSED(event))
{
   //*************************************************
   //***    UP-CLICK  (Finish drawing)             ***
   //*************************************************
   SetCapturedTrack( NULL );
   //On up-click, send the state to the undo stack
   mDrawingTrack=NULL;       //Set this to NULL so it will catch improper drag events.
   MakeParentPushState(_("Moved Samples"),
                       _("Sample Edit"),
                       PUSH_CONSOLIDATE|PUSH_AUTOSAVE);
}


/// This handles adjusting individual samples by hand using the draw tool(s)
///
/// There are several member data structure for handling drawing:
///  - mDrawingTrack:               keeps track of which track you clicked down on, so drawing doesn't
///                                 jump to a new track
///  - mDrawingTrackTop:            The top position of the drawing track--makes drawing easier.
///  - mDrawingStartSample:         The sample you clicked down on, so that you can hold it steady
///  - mDrawingLastDragSample:      When drag-drawing, this keeps track of the last sample you dragged over,
///                                 so it can smoothly redraw samples that got skipped over
///  - mDrawingLastDragSampleValue: The value of the last
void TrackPanel::HandleSampleEditing(wxMouseEvent & event)
{
   if (event.LeftDown() ) {
      HandleSampleEditingClick( event);
   } else if (mDrawingTrack && event.Dragging()) {
      HandleSampleEditingDrag( event );
   }  else if(mDrawingTrack && event.ButtonUp()) {
      HandleSampleEditingButtonUp( event );
   }
}


// This is for when a given track gets the x.
void TrackPanel::HandleClosing(wxMouseEvent & event)
{
   Track *t = mCapturedTrack;
   wxRect r = mCapturedRect;

   wxRect closeRect;
   mTrackInfo.GetCloseBoxRect(r, closeRect);

   wxClientDC dc(this);

   if (event.Dragging())
      mTrackInfo.DrawCloseBox(&dc, r, closeRect.Contains(event.m_x, event.m_y));
   else if (event.LeftUp()) {
      mTrackInfo.DrawCloseBox(&dc, r, false);
      if (closeRect.Contains(event.m_x, event.m_y)) {
         if (!IsUnsafe())
            RemoveTrack(t);
      }
      SetCapturedTrack( NULL );
   }

   this->UpdateViewIfNoTracks();
   this->Refresh(false);
}

void TrackPanel::UpdateViewIfNoTracks()
{
   if (mTracks->IsEmpty())
   {
      // BG: There are no more tracks on screen
      //BG: Set zoom to normal
      mViewInfo->SetZoom(ZoomInfo::GetDefaultZoom());

      //STM: Set selection to 0,0
      //PRL: and default the rest of the selection information
      mViewInfo->selectedRegion = SelectedRegion();

      // PRL:  Following causes the time ruler to align 0 with left edge.
      // Bug 972
      mViewInfo->h = 0;

      mListener->TP_RedrawScrollbars();
      mListener->TP_DisplayStatusMessage(wxT("")); //STM: Clear message if all tracks are removed
   }
}

/// Removes the specified track.  Called from HandleClosing.
void TrackPanel::RemoveTrack(Track * toRemove)
{
   // If it was focused, reassign focus to the next or, if
   // unavailable, the previous track.
   if (GetFocusedTrack() == toRemove) {
      Track *t = mTracks->GetNext(toRemove, true);
      if (t == NULL) {
         t = mTracks->GetPrev( toRemove, true );
      }
      SetFocusedTrack(t);  // It's okay if this is NULL
   }

   wxString name = toRemove->GetName();
   Track *partner = toRemove->GetLink();

   if (toRemove->GetKind() == Track::Wave)
   {
      // Update mixer board displayed tracks.
      MixerBoard* pMixerBoard = this->GetMixerBoard();
      if (pMixerBoard)
         pMixerBoard->RemoveTrackCluster((WaveTrack*)toRemove); // Will remove partner shown in same cluster.
   }

   mTracks->Remove(toRemove, true);
   if (partner) {
      mTracks->Remove(partner, true);
   }

   if (mTracks->IsEmpty()) {
      SetFocusedTrack( NULL );
   }

   MakeParentPushState(
      wxString::Format(_("Removed track '%s.'"),
      name.c_str()),
      _("Track Remove"));
   MakeParentRedrawScrollbars();
   MakeParentResize();
   Refresh(false);
}

void TrackPanel::HandlePopping(wxMouseEvent & event)
{
   Track *t = mCapturedTrack;
   wxRect r = mCapturedRect;

   if( t==NULL ){
      SetCapturedTrack( NULL );
      return;
   }

   wxRect titleRect;
   mTrackInfo.GetTitleBarRect(r, titleRect);

   wxClientDC dc(this);

   if (event.Dragging()) {
      mTrackInfo.DrawTitleBar(&dc, r, t, titleRect.Contains(event.m_x, event.m_y));
   }
   else if (event.LeftUp()) {
      if (titleRect.Contains(event.m_x, event.m_y))
      {
         OnTrackMenu(t);
      }

      SetCapturedTrack( NULL );

      mTrackInfo.DrawTitleBar(&dc, r, t, false);
   }
}

/// Handle when the mute or solo button is pressed for some track.
void TrackPanel::HandleMutingSoloing(wxMouseEvent & event, bool solo)
{
   Track *t = mCapturedTrack;
   wxRect r = mCapturedRect;

   if( t==NULL ){
      wxASSERT(false);// Soloing or muting but no captured track!
      SetCapturedTrack( NULL );
      return;
   }

   wxRect buttonRect;
   mTrackInfo.GetMuteSoloRect(r, buttonRect, solo, HasSoloButton());

   wxClientDC dc(this);

   if (event.Dragging()){
         mTrackInfo.DrawMuteSolo(&dc, r, t, buttonRect.Contains(event.m_x, event.m_y),
                   solo, HasSoloButton());
   }
   else if (event.LeftUp() )
   {
      if (buttonRect.Contains(event.m_x, event.m_y))
      {
         // For either, MakeParentPushState to make the track state dirty.
         if(solo)
            OnTrackSolo(event.ShiftDown(),t);
         else
            OnTrackMute(event.ShiftDown(),t);
      }
      SetCapturedTrack( NULL );
      // mTrackInfo.DrawMuteSolo(&dc, r, t, false, solo);
      Refresh(false);
   }
}

void TrackPanel::HandleMinimizing(wxMouseEvent & event)
{
   Track *t = mCapturedTrack;
   wxRect r = mCapturedRect;

   if (t == NULL) {
      SetCapturedTrack(NULL);
      return;
   }

   wxRect buttonRect;
   mTrackInfo.GetMinimizeRect(r, buttonRect);

   wxClientDC dc(this);

   if (event.Dragging()) {
      mTrackInfo.DrawMinimize(&dc, r, t, buttonRect.Contains(event.m_x, event.m_y));
   }
   else if (event.LeftUp()) {
      if (buttonRect.Contains(event.m_x, event.m_y)) {
         t->SetMinimized(!t->GetMinimized());
         if (mTracks->GetLink(t))
            mTracks->GetLink(t)->SetMinimized(t->GetMinimized());
         MakeParentRedrawScrollbars();
         MakeParentModifyState(true);
      }

      SetCapturedTrack(NULL);

      mTrackInfo.DrawMinimize(&dc, r, t, false);
      Refresh(false);
      GetActiveProject()->RedrawProject();
   }
}

void TrackPanel::HandleSliders(wxMouseEvent &event, bool pan)
{
   LWSlider *slider;
#ifdef EXPERIMENTAL_OUTPUT_DISPLAY
   bool panZero = false;
#endif

   // On the Mac, we'll lose track capture if the slider dialog
   // is displayed, but it doesn't hurt to do this for all plats.
   WaveTrack *capturedTrack = (WaveTrack *) mCapturedTrack;

   if (pan)
      slider = mTrackInfo.PanSlider(capturedTrack);
   else
      slider = mTrackInfo.GainSlider(capturedTrack);

   slider->OnMouseEvent(event);

   //If we have a double-click, do this...
   if (event.LeftDClick())
      mMouseCapture = IsUncaptured;

   float newValue = slider->Get();
   MixerBoard* pMixerBoard = this->GetMixerBoard(); // Update mixer board, too.
#ifdef EXPERIMENTAL_MIDI_OUT
  if (capturedTrack->GetKind() == Track::Wave) {
#endif
   WaveTrack *link = (WaveTrack *)mTracks->GetLink(capturedTrack);

   if (pan) {
#ifdef EXPERIMENTAL_OUTPUT_DISPLAY
      panZero = ((WaveTrack *)capturedTrack)->SetPan(newValue);
#else
      ((WaveTrack *)capturedTrack)->SetPan(newValue);
#endif
      if (link)
         link->SetPan(newValue);

#ifdef EXPERIMENTAL_OUTPUT_DISPLAY
      if(panZero) MakeParentRedrawScrollbars();
#endif

      if (pMixerBoard)
         pMixerBoard->UpdatePan((WaveTrack*)capturedTrack);
   }
   else {
      ((WaveTrack *)capturedTrack)->SetGain(newValue);
      if (link)
         link->SetGain(newValue);

      if (pMixerBoard)
         pMixerBoard->UpdateGain((WaveTrack*)capturedTrack);
   }
#ifdef EXPERIMENTAL_MIDI_OUT
  } else { // Note: funny indentation to match "if" about 20 lines back
      if (!pan) {
         ((NoteTrack *) capturedTrack)->SetGain(newValue);
#ifdef EXPERIMENTAL_MIXER_BOARD
            if (pMixerBoard)
               // probably should modify UpdateGain to take a track that is
               // either a WaveTrack or a NoteTrack.
               pMixerBoard->UpdateGain((WaveTrack*)capturedTrack);
#endif
      }
   }
#endif

   RefreshTrack(capturedTrack);

   if (event.ButtonUp()) {
#ifdef EXPERIMENTAL_MIDI_OUT
    if (capturedTrack->GetKind() == Track::Wave) {
#endif
      MakeParentPushState(pan ? _("Moved pan slider") : _("Moved gain slider"),
                          pan ? _("Pan") : _("Gain"),
                          PUSH_CONSOLIDATE);
#ifdef EXPERIMENTAL_MIDI_OUT
    } else {
      MakeParentPushState(_("Moved velocity slider"), _("Velocity"), true);
    }
#endif
      SetCapturedTrack( NULL );
   }
}

// The tracks positions within the list have changed, so update the vertical
// ruler size for the track that triggered the event.
void TrackPanel::OnTrackListResized(wxCommandEvent & e)
{
   Track *t = (Track *) e.GetClientData();

   UpdateVRuler(t);

   e.Skip();
}

// Tracks have been added or removed from the list.  Handle adds as if
// a resize has taken place.
void TrackPanel::OnTrackListUpdated(wxCommandEvent & e)
{
   // Tracks may have been deleted, so check to see if the focused track was on of them.
   if (!mTracks->Contains(GetFocusedTrack())) {
      SetFocusedTrack(NULL);
   }

   if (e.GetClientData()) {
      OnTrackListResized(e);
      return;
   }

   e.Skip();
}

void TrackPanel::OnContextMenu(wxContextMenuEvent & WXUNUSED(event))
{
   OnTrackMenu();
}

/// This handles when the user clicks on the "Label" area
/// of a track, ie the part with all the buttons and the drop
/// down menu, etc.
// That is, TrackInfo and vertical ruler rect.
void TrackPanel::HandleLabelClick(wxMouseEvent & event)
{
   // AS: If not a click, ignore the mouse event.
   if (!event.ButtonDown() && !event.ButtonDClick()) {
      return;
   }

   // MIDI tracks use the right mouse button, but other tracks get confused
   // if they see anything other than a left click.
   bool isleft = event.Button(wxMOUSE_BTN_LEFT);

   bool unsafe = IsUnsafe();

   wxRect r;

   Track *t = FindTrack(event.m_x, event.m_y, true, true, &r);

   // AS: If the user clicked outside all tracks, make nothing
   //  selected.
   if (!t) {
      SelectNone();
      Refresh(false);
      return;
   }

   // LL: Check close box
   if (isleft && CloseFunc(t, r, event.m_x, event.m_y))
      return;

   // LL: Check title bar for popup
   if (isleft && PopupFunc(t, r, event.m_x, event.m_y))
      return;

   // VJ: Check sync-lock icon and the blank area to the left of the minimize button.
   // Have to do it here, because if track is shrunk such that these areas occlude controls,
   // e.g., mute/solo, don't want the "Funcs" below to set up handling.
   // Only result of doing so is to select the track. Don't care whether isleft.
   bool bTrackSelClick = this->TrackSelFunc(t, r, event.m_x, event.m_y);
   if (!bTrackSelClick)
   {
      // MM: Check minimize buttons on WaveTracks. Must be before
      //     solo/mute buttons, sliders etc.
      if (isleft && MinimizeFunc(t, r, event.m_x, event.m_y))
         return;

      if (isleft && t->GetKind() == Track::Wave)
      {
         // DM: Check Mute and Solo buttons on WaveTracks:
         if (MuteSoloFunc(t, r, event.m_x, event.m_y, false) ||
            MuteSoloFunc(t, r, event.m_x, event.m_y, true))
            return;

         if (GainFunc(t, r, event, event.m_x, event.m_y))
            return;

         if (PanFunc(t, r, event, event.m_x, event.m_y))
            return;
      }
#ifdef USE_MIDI
      // DM: If it's a NoteTrack, it has special controls
      else if (t->GetKind() == Track::Note)
      {
         wxRect midiRect;
#ifdef EXPERIMENTAL_MIDI_OUT
            // this is an awful hack: make a new rectangle at an offset because
            // MuteSoloFunc thinks buttons are located below some text, e.g.
            // "Mono, 44100Hz 32-bit float", but this is not true for a Note track
            wxRect muteSoloRect(r);
            muteSoloRect.y -= 34; // subtract the height of wave track text
            if (MuteSoloFunc(t, muteSoloRect, event.m_x, event.m_y, false) ||
                MuteSoloFunc(t, muteSoloRect, event.m_x, event.m_y, true))
               return;

            // this is a similar hack: GainFunc expects a Wave track slider, so it's
            // looking in the wrong place. We pass it a bogus rectangle created when
            // the slider was placed to "fake" GainFunc into finding the slider in
            // its actual location.
            if (GainFunc(t, ((NoteTrack *) t)->GetGainPlacementRect(),
                         event, event.m_x, event.m_y))
               return;
#endif
         mTrackInfo.GetTrackControlsRect(r, midiRect);
         if (midiRect.Contains(event.m_x, event.m_y) &&
             ((NoteTrack *) t)->LabelClick(midiRect, event.m_x, event.m_y,
                                      event.Button(wxMOUSE_BTN_RIGHT))) {
            Refresh(false);
            return;
         }
      }
#endif // USE_MIDI

      if (!isleft) {
         return;
      }
   }

   // DM: If they weren't clicking on a particular part of a track label,
   //  deselect other tracks and select this one.

   // JH: also, capture the current track for rearranging, so the user
   //  can drag the track up or down to swap it with others
   if (!unsafe) {
      SetCapturedTrack( t, IsRearranging );
      TrackPanel::CalculateRearrangingThresholds(event);
   }

   // AS: If the shift button is being held down, invert
   //  the selection on this track.
   if (event.ShiftDown()) {
      mTracks->Select(t, !t->GetSelected());
      Refresh(false);
      MixerBoard* pMixerBoard = this->GetMixerBoard();
      if (pMixerBoard && (t->GetKind() == Track::Wave))
         pMixerBoard->RefreshTrackCluster((WaveTrack*)t);
      return;
   }

   SelectNone();
   mTracks->Select(t);
   SetFocusedTrack(t);
   SelectTrackLength(t);

   this->Refresh(false);
   MixerBoard* pMixerBoard = this->GetMixerBoard();
   if (pMixerBoard)
      pMixerBoard->RefreshTrackClusters();

   if (!unsafe)
      MakeParentModifyState(true);
}

/// The user is dragging one of the tracks: change the track order
/// accordingly
void TrackPanel::HandleRearrange(wxMouseEvent & event)
{
   // are we finishing the drag?
   if (event.LeftUp()) {
      SetCapturedTrack( NULL );
      SetCursor(*mArrowCursor);
      return;
   }

   // probably harmless during play?  However, we do disallow the click, so check this too.
   bool unsafe = IsUnsafe();
   if (unsafe)
      return;

   MixerBoard* pMixerBoard = this->GetMixerBoard(); // Update mixer board, too.
   wxString dir;
   if (event.m_y < mMoveUpThreshold || event.m_y < 0) {
      mTracks->MoveUp(mCapturedTrack);
      dir = _("up");
#ifdef EXPERIMENTAL_MIDI_OUT
      if (pMixerBoard && (mCapturedTrack->GetKind() == Track::Wave ||
                          mCapturedTrack->GetKind() == Track::Note))
         pMixerBoard->MoveTrackCluster(mCapturedTrack, true /* up */);
#else
      if (pMixerBoard && (mCapturedTrack->GetKind() == Track::Wave))
         pMixerBoard->MoveTrackCluster((WaveTrack*)mCapturedTrack, true /* up */);
#endif
   }
   else if (event.m_y > mMoveDownThreshold || event.m_y > GetRect().GetHeight()) {
      mTracks->MoveDown(mCapturedTrack);
      /* i18n-hint: a direction as in up or down.*/
      dir = _("down");
#ifdef EXPERIMENTAL_MIDI_OUT
      if (pMixerBoard && (mCapturedTrack->GetKind() == Track::Wave ||
                          mCapturedTrack->GetKind() == Track::Note))
         pMixerBoard->MoveTrackCluster(mCapturedTrack, false /* down */);
#else
      if (pMixerBoard && (mCapturedTrack->GetKind() == Track::Wave))
         pMixerBoard->MoveTrackCluster((WaveTrack*)mCapturedTrack, false /* down */);
#endif
   }
   else
   {
      return;
   }

   MakeParentPushState(wxString::Format(_("Moved '%s' %s"),
                                        mCapturedTrack->GetName().c_str(),
                                        dir.c_str()),
                       _("Move Track"));

   // JH: if we moved up or down, recalculate the thresholds and make sure the
   // track is fully on-screen.
   TrackPanel::CalculateRearrangingThresholds(event);
   EnsureVisible(mCapturedTrack);
}

/// Figure out how far the user must drag the mouse up or down
/// before the track will swap with the one above or below
void TrackPanel::CalculateRearrangingThresholds(wxMouseEvent & event)
{
   wxASSERT(mCapturedTrack);

   // JH: this will probably need to be tweaked a bit, I'm just
   //   not sure what formula will have the best feel for the
   //   user.
   if (mTracks->CanMoveUp(mCapturedTrack))
      mMoveUpThreshold =
          event.m_y - mTracks->GetGroupHeight( mTracks->GetPrev(mCapturedTrack,true) );
   else
      mMoveUpThreshold = INT_MIN;

   if (mTracks->CanMoveDown(mCapturedTrack))
      mMoveDownThreshold =
          event.m_y + mTracks->GetGroupHeight( mTracks->GetNext(mCapturedTrack,true) );
   else
      mMoveDownThreshold = INT_MAX;
}

bool TrackPanel::GainFunc(Track * t, wxRect r, wxMouseEvent &event,
                          int x, int y)
{
   wxRect sliderRect;
   mTrackInfo.GetGainRect(r, sliderRect);
   if (!sliderRect.Contains(x, y))
      return false;

   SetCapturedTrack( t, IsGainSliding);
   mCapturedRect = r;
   HandleSliders(event, false);

   return true;
}

bool TrackPanel::PanFunc(Track * t, wxRect r, wxMouseEvent &event,
                         int x, int y)
{
   wxRect sliderRect;
   mTrackInfo.GetPanRect(r, sliderRect);
   if (!sliderRect.Contains(x, y))
      return false;

   SetCapturedTrack( t, IsPanSliding);
   mCapturedRect = r;
   HandleSliders(event, true);

   return true;
}

/// Mute or solo the given track (t).  If solo is true, we're
/// soloing, otherwise we're muting.  Basically, check and see
/// whether x and y fall within the  area of the appropriate button.
bool TrackPanel::MuteSoloFunc(Track * t, wxRect r, int x, int y,
                              bool solo)
{
   wxRect buttonRect;
   mTrackInfo.GetMuteSoloRect(r, buttonRect, solo, HasSoloButton());
   if (!buttonRect.Contains(x, y))
      return false;

   wxClientDC dc(this);
   SetCapturedTrack( t, solo ? IsSoloing : IsMuting);
   mCapturedRect = r;

   mTrackInfo.DrawMuteSolo(&dc, r, t, true, solo, HasSoloButton());
   return true;
}

bool TrackPanel::TrackSelFunc(Track * WXUNUSED(t), wxRect r, int x, int y)
{
   // First check the blank space to left of minimize button.
   wxRect selRect;
   mTrackInfo.GetMinimizeRect(r, selRect); // for y and height
   selRect.x = r.x;
   selRect.width = 16; // (kTrackInfoBtnSize)
   selRect.height++;
   if (selRect.Contains(x, y))
      return true;

   // Try the sync-lock rect.
   mTrackInfo.GetSyncLockIconRect(r, selRect);
   selRect.height++;
   return selRect.Contains(x, y);
}

bool TrackPanel::MinimizeFunc(Track * t, wxRect r, int x, int y)
{
   wxRect buttonRect;
   mTrackInfo.GetMinimizeRect(r, buttonRect);
   if (!buttonRect.Contains(x, y))
      return false;

   SetCapturedTrack(t, IsMinimizing);
   mCapturedRect = r;

   wxClientDC dc(this);
   mTrackInfo.DrawMinimize(&dc, r, t, true);

   return true;
}

bool TrackPanel::CloseFunc(Track * t, wxRect r, int x, int y)
{
   wxRect closeRect;
   mTrackInfo.GetCloseBoxRect(r, closeRect);

   if (!closeRect.Contains(x, y))
      return false;

   wxClientDC dc(this);
   SetCapturedTrack( t, IsClosing );
   mCapturedRect = r;

   mTrackInfo.DrawCloseBox(&dc, r, true);
   return true;
}

bool TrackPanel::PopupFunc(Track * t, wxRect r, int x, int y)
{
   wxRect titleRect;
   mTrackInfo.GetTitleBarRect(r, titleRect);
   if (!titleRect.Contains(x, y))
      return false;

   wxClientDC dc(this);
   SetCapturedTrack( t, IsPopping );
   mCapturedRect = r;

   mTrackInfo.DrawTitleBar(&dc, r, t, true);
   return true;
}

///  ButtonDown means they just clicked and haven't released yet.
///  We use this opportunity to save which track they clicked on,
///  and the initial height of the track, so as they drag we can
///  update the track size.
void TrackPanel::HandleResizeClick( wxMouseEvent & event )
{
   wxRect rTrack;
   wxRect rLabel;

   // DM: Figure out what track is about to be resized
   Track *track = FindTrack(event.m_x, event.m_y, false, false, &rTrack);

   if (!track) {
      // This will only return unlinked tracks or left channels of stereo tracks
      // or NULL:
      track = FindTrack(event.m_x, event.m_y, true, true, &rLabel);
      // If stereo, get the right channel.
      if (track && track->GetLinked())
         track = track->GetLink();
   }

   if (!track) {
      return;
   }

   mMouseClickY = event.m_y;

#ifdef EXPERIMENTAL_OUTPUT_DISPLAY
   // To do: escape key
   if(MONO_WAVE_PAN(t)){
      //STM:  Determine whether we should rescale one or two tracks
      if (t->GetVirtualStereo()) {
         // mCapturedTrack is the lower track
         mInitialTrackHeight = t->GetHeight(true);
         mInitialUpperTrackHeight = t->GetHeight();
         SetCapturedTrack(t, IsResizingBelowLinkedTracks);
      }
      else {
         // mCapturedTrack is the upper track
         mInitialTrackHeight = t->GetHeight(true);
         mInitialUpperTrackHeight = t->GetHeight();
         SetCapturedTrack(t, IsResizingBetweenLinkedTracks);
      }
   }else{
      Track *prev = mTracks->GetPrev(t);
      Track *next = mTracks->GetNext(t);

      //STM:  Determine whether we should rescale one or two tracks
      if (prev && prev->GetLink() == t) {
         // mCapturedTrack is the lower track
         mInitialTrackHeight = t->GetHeight();
         mInitialMinimized = t->GetMinimized();
         mInitialUpperTrackHeight = prev->GetHeight();
         SetCapturedTrack(t, IsResizingBelowLinkedTracks);
      }
      else if (next && t->GetLink() == next) {
         // mCapturedTrack is the upper track
         mInitialTrackHeight = next->GetHeight();
         mInitialMinimized = next->GetMinimized();
         mInitialUpperTrackHeight = t->GetHeight();
         SetCapturedTrack(t, IsResizingBetweenLinkedTracks);
      }
      else {
         // DM: Save the initial mouse location and the initial height
         mInitialTrackHeight = t->GetHeight();
         mInitialMinimized = t->GetMinimized();
         SetCapturedTrack(t, IsResizing);
      }
   }
#else // EXPERIMENTAL_OUTPUT_DISPLAY
   Track *prev = mTracks->GetPrev(track);
   Track *next = mTracks->GetNext(track);

   //STM:  Determine whether we should rescale one or two tracks
   if (prev && prev->GetLink() == track) {
      // mCapturedTrack is the lower track
      mInitialTrackHeight = track->GetHeight();
      mInitialActualHeight = track->GetActualHeight();
      mInitialMinimized = track->GetMinimized();
      mInitialUpperTrackHeight = prev->GetHeight();
      mInitialUpperActualHeight = prev->GetActualHeight();
      SetCapturedTrack(track, IsResizingBelowLinkedTracks);
   }
   else if (next && track->GetLink() == next) {
      // mCapturedTrack is the upper track
      mInitialTrackHeight = next->GetHeight();
      mInitialActualHeight = next->GetActualHeight();
      mInitialMinimized = next->GetMinimized();
      mInitialUpperTrackHeight = track->GetHeight();
      mInitialUpperActualHeight = track->GetActualHeight();
      SetCapturedTrack(track, IsResizingBetweenLinkedTracks);
   }
   else {
      // DM: Save the initial mouse location and the initial height
      mInitialTrackHeight = track->GetHeight();
      mInitialActualHeight = track->GetActualHeight();
      mInitialMinimized = track->GetMinimized();
      SetCapturedTrack(track, IsResizing);
   }
#endif // EXPERIMENTAL_OUTPUT_DISPLAY
}

///  This happens when the button is released from a drag.
///  Since we actually took care of resizing the track when
///  we got drag events, all we have to do here is clean up.
///  We also modify the undo state (the action doesn't become
///  undo-able, but it gets merged with the previous undo-able
///  event).
void TrackPanel::HandleResizeButtonUp(wxMouseEvent & WXUNUSED(event))
{
   SetCapturedTrack( NULL );
   MakeParentRedrawScrollbars();
   MakeParentModifyState(false);
}

///  Resize dragging means that the mouse button IS down and has moved
///  from its initial location.  By the time we get here, we
///  have already received a ButtonDown() event and saved the
///  track being resized in mCapturedTrack.
void TrackPanel::HandleResizeDrag(wxMouseEvent & event)
{
   int delta = (event.m_y - mMouseClickY);

   // On first drag, jump out of minimized mode.  Initial height
   // will be height of minimized track.
   //
   // This used to be in HandleResizeClick(), but simply clicking
   // on a resize border would switch the minimized state.
   if (mCapturedTrack->GetMinimized()) {
      Track *link = mCapturedTrack->GetLink();

      mCapturedTrack->SetHeight(mCapturedTrack->GetHeight());
      mCapturedTrack->SetMinimized(false);

      if (link) {
         link->SetHeight(link->GetHeight());
         link->SetMinimized(false);
         // Initial values must be reset since they weren't based on the
         // minimized heights.
         mInitialUpperTrackHeight = link->GetHeight();
         mInitialTrackHeight = mCapturedTrack->GetHeight();
      }
#ifdef EXPERIMENTAL_OUTPUT_DISPLAY
      else if(MONO_WAVE_PAN(mCapturedTrack)){
         mCapturedTrack->SetMinimized(false);
         mInitialUpperTrackHeight = mCapturedTrack->GetHeight();
         mInitialTrackHeight = mCapturedTrack->GetHeight(true);
      }
#endif
   }

   //STM: We may be dragging one or two (stereo) tracks.
   // If two, resize proportionally if we are dragging the lower track, and
   // adjust compensatively if we are dragging the upper track.
#ifdef EXPERIMENTAL_OUTPUT_DISPLAY
   switch( mMouseCapture )
   {
   case IsResizingBelowLinkedTracks:
      {
         if(MONO_WAVE_PAN(mCapturedTrack)){
            double proportion = static_cast < double >(mInitialTrackHeight)
                / (mInitialTrackHeight + mInitialUpperTrackHeight);

            int newTrackHeight = static_cast < int >
                (mInitialTrackHeight + delta * proportion);

            int newUpperTrackHeight = static_cast < int >
                (mInitialUpperTrackHeight + delta * (1.0 - proportion));

            //make sure neither track is smaller than its minimum height
            if (newTrackHeight < mCapturedTrack->GetMinimizedHeight())
               newTrackHeight = mCapturedTrack->GetMinimizedHeight();
            if (newUpperTrackHeight < mCapturedTrack->GetMinimizedHeight())
               newUpperTrackHeight = mCapturedTrack->GetMinimizedHeight();

            mCapturedTrack->SetHeight(newTrackHeight,true);
            mCapturedTrack->SetHeight(newUpperTrackHeight);
         }
         else{
            Track *prev = mTracks->GetPrev(mCapturedTrack);

            double proportion = static_cast < double >(mInitialTrackHeight)
                / (mInitialTrackHeight + mInitialUpperTrackHeight);

            int newTrackHeight = static_cast < int >
                (mInitialTrackHeight + delta * proportion);

            int newUpperTrackHeight = static_cast < int >
                (mInitialUpperTrackHeight + delta * (1.0 - proportion));

            //make sure neither track is smaller than its minimum height
            if (newTrackHeight < mCapturedTrack->GetMinimizedHeight())
               newTrackHeight = mCapturedTrack->GetMinimizedHeight();
            if (newUpperTrackHeight < prev->GetMinimizedHeight())
               newUpperTrackHeight = prev->GetMinimizedHeight();

            mCapturedTrack->SetHeight(newTrackHeight);
            prev->SetHeight(newUpperTrackHeight);
         }
         break;
      }
   case IsResizingBetweenLinkedTracks:
      {
         if(MONO_WAVE_PAN(mCapturedTrack)){
            int newUpperTrackHeight = mInitialUpperTrackHeight + delta;
            int newTrackHeight = mInitialTrackHeight - delta;

            // make sure neither track is smaller than its minimum height
            if (newTrackHeight < mCapturedTrack->GetMinimizedHeight()) {
               newTrackHeight = mCapturedTrack->GetMinimizedHeight();
               newUpperTrackHeight =
                   mInitialUpperTrackHeight + mInitialTrackHeight - mCapturedTrack->GetMinimizedHeight();
            }
            if (newUpperTrackHeight < mCapturedTrack->GetMinimizedHeight()) {
               newUpperTrackHeight = mCapturedTrack->GetMinimizedHeight();
               newTrackHeight =
                   mInitialUpperTrackHeight + mInitialTrackHeight - mCapturedTrack->GetMinimizedHeight();
            }
            float temp = 1.0f;
            if(newUpperTrackHeight != 0.0f)
               temp = (float)newUpperTrackHeight/(float)(newUpperTrackHeight + newTrackHeight);

            mCapturedTrack->SetVirtualTrackPercentage(temp);
            mCapturedTrack->SetHeight(newUpperTrackHeight);
            mCapturedTrack->SetHeight(newTrackHeight,true);
         }
         else{
            Track *next = mTracks->GetNext(mCapturedTrack);
            int newUpperTrackHeight = mInitialUpperTrackHeight + delta;
            int newTrackHeight = mInitialTrackHeight - delta;

            // make sure neither track is smaller than its minimum height
            if (newTrackHeight < next->GetMinimizedHeight()) {
               newTrackHeight = next->GetMinimizedHeight();
               newUpperTrackHeight =
                   mInitialUpperTrackHeight + mInitialTrackHeight - next->GetMinimizedHeight();
            }
            if (newUpperTrackHeight < mCapturedTrack->GetMinimizedHeight()) {
               newUpperTrackHeight = mCapturedTrack->GetMinimizedHeight();
               newTrackHeight =
                   mInitialUpperTrackHeight + mInitialTrackHeight - mCapturedTrack->GetMinimizedHeight();
            }

            mCapturedTrack->SetHeight(newUpperTrackHeight);
            next->SetHeight(newTrackHeight);
            break;
         }
         break;
      }
   case IsResizing:
      {
         int newTrackHeight = mInitialTrackHeight + delta;
         if (newTrackHeight < mCapturedTrack->GetMinimizedHeight())
            newTrackHeight = mCapturedTrack->GetMinimizedHeight();
         mCapturedTrack->SetHeight(newTrackHeight);
         break;
      }
   default:
      // don't refresh in this case.
      return;
   }
#else // EXPERIMENTAL_OUTPUT_DISPLAY
   switch( mMouseCapture )
   {
   case IsResizingBelowLinkedTracks:
      {
         Track *prev = mTracks->GetPrev(mCapturedTrack);

         double proportion = static_cast < double >(mInitialTrackHeight)
             / (mInitialTrackHeight + mInitialUpperTrackHeight);

         int newTrackHeight = static_cast < int >
             (mInitialTrackHeight + delta * proportion);

         int newUpperTrackHeight = static_cast < int >
             (mInitialUpperTrackHeight + delta * (1.0 - proportion));

         //make sure neither track is smaller than its minimum height
         if (newTrackHeight < mCapturedTrack->GetMinimizedHeight())
            newTrackHeight = mCapturedTrack->GetMinimizedHeight();
         if (newUpperTrackHeight < prev->GetMinimizedHeight())
            newUpperTrackHeight = prev->GetMinimizedHeight();

         mCapturedTrack->SetHeight(newTrackHeight);
         prev->SetHeight(newUpperTrackHeight);
         break;
      }
   case IsResizingBetweenLinkedTracks:
      {
         Track *next = mTracks->GetNext(mCapturedTrack);
         int newUpperTrackHeight = mInitialUpperTrackHeight + delta;
         int newTrackHeight = mInitialTrackHeight - delta;

         // make sure neither track is smaller than its minimum height
         if (newTrackHeight < next->GetMinimizedHeight()) {
            newTrackHeight = next->GetMinimizedHeight();
            newUpperTrackHeight =
                mInitialUpperTrackHeight + mInitialTrackHeight - next->GetMinimizedHeight();
         }
         if (newUpperTrackHeight < mCapturedTrack->GetMinimizedHeight()) {
            newUpperTrackHeight = mCapturedTrack->GetMinimizedHeight();
            newTrackHeight =
                mInitialUpperTrackHeight + mInitialTrackHeight - mCapturedTrack->GetMinimizedHeight();
         }

         mCapturedTrack->SetHeight(newUpperTrackHeight);
         next->SetHeight(newTrackHeight);
         break;
      }
   case IsResizing:
      {
         int newTrackHeight = mInitialTrackHeight + delta;
         if (newTrackHeight < mCapturedTrack->GetMinimizedHeight())
            newTrackHeight = mCapturedTrack->GetMinimizedHeight();
         mCapturedTrack->SetHeight(newTrackHeight);
         break;
      }
   default:
      // don't refresh in this case.
      return;
   }
#endif // EXPERIMENTAL_OUTPUT_DISPLAY
   Refresh(false);
}

/// HandleResize gets called when:
///  - A mouse-down event occurs in the "resize region" of a track,
///    i.e. to change its vertical height.
///  - A mouse event occurs and mIsResizing==true (i.e. while
///    the resize is going on)
void TrackPanel::HandleResize(wxMouseEvent & event)
{
   if (event.LeftDown()) {
      HandleResizeClick( event );
   }
   else if (event.LeftUp())
   {
      HandleResizeButtonUp( event );
   }
   else if (event.Dragging()) {
      HandleResizeDrag( event );
   }
}

/// Handle mouse wheel rotation (for zoom in/out, vertical and horizontal scrolling)
void TrackPanel::HandleWheelRotation(wxMouseEvent & event)
{
   if (GetTracks()->IsEmpty())
      // Scrolling and Zoom in and out commands are disabled when there are no tracks.
      // This should be disabled too for consistency.  Otherwise
      // you do see changes in the time ruler.
      return;

   double steps = event.m_wheelRotation /
      (event.m_wheelDelta > 0 ? (double)event.m_wheelDelta : 120.0);

   if (event.ShiftDown()
#ifdef EXPERIMENTAL_SCRUBBING_SMOOTH_SCROLL
       // Don't pan during smooth scrolling.  That would conflict with keeping
       // the play indicator centered.
       && !mSmoothScrollingScrub
#endif
      )
   {
      // MM: Scroll left/right when used with Shift key down
      mListener->TP_ScrollWindow(
         mViewInfo->OffsetTimeByPixels(
            mViewInfo->PositionToTime(0), 50.0 * -steps));
   }
   else if (event.CmdDown())
   {
#if 0
         // JKC: Alternative scroll wheel zooming code
         // using AudacityProject zooming, which is smarter,
         // it keeps selections on screen and centred if it can,
         // also this ensures mousewheel and zoom buttons give same result.
         double ZoomFactor = pow(2.0, steps);
         AudacityProject *p = GetProject();
         if( steps > 0 )
            p->ZoomInByFactor( ZoomFactor );
         else
            p->ZoomOutByFactor( ZoomFactor );
#endif
      // MM: Zoom in/out when used with Control key down
      // We're converting pixel positions to times,
      // counting pixels from the left edge of the track.
      int trackLeftEdge = GetLeftOffset();

      // Time corresponding to mouse position
      wxCoord xx;
      double center_h;
#ifdef EXPERIMENTAL_SCRUBBING_SMOOTH_SCROLL
      if (mSmoothScrollingScrub) {
         // Expand or contract about the center, ignoring mouse position
         center_h = mViewInfo->h + mViewInfo->screen / 2.0;
         xx = mViewInfo->TimeToPosition(center_h, trackLeftEdge);
      }
      else
#endif
      {
         xx = event.m_x;
         center_h = mViewInfo->PositionToTime(xx, trackLeftEdge);
      }
      // Time corresponding to last (most far right) audio.
      double audioEndTime = mTracks->GetEndTime();

      // When zooming in in empty space, it's easy to 'lose' the waveform.
      // This prevents it.
      // IF zooming in
      if (steps > 0)
      {
         // IF mouse is to right of audio
         if (center_h > audioEndTime)
            // Zooming brings far right of audio to mouse.
            center_h = audioEndTime;
      }

      mViewInfo->ZoomBy(pow(2.0, steps));

      double new_center_h = mViewInfo->PositionToTime(xx, trackLeftEdge);
      mViewInfo->h += (center_h - new_center_h);

      MakeParentRedrawScrollbars();
      Refresh(false);
   }
   else
   {
#ifdef EXPERIMENTAL_SCRUBBING_SCROLL_WHEEL
      if (IsScrubbing()) {
         const int newLogMaxScrubSpeed = mLogMaxScrubSpeed + steps;
         static const double maxScrubSpeedBase =
            pow(2.0, 1.0 / ScrubSpeedStepsPerOctave);
         double newSpeed = pow(maxScrubSpeedBase, newLogMaxScrubSpeed);
         if (newSpeed >= AudioIO::GetMinScrubSpeed() &&
             newSpeed <= AudioIO::GetMaxScrubSpeed()) {
            mLogMaxScrubSpeed = newLogMaxScrubSpeed;
            mMaxScrubSpeed = newSpeed;
#ifdef EXPERIMENTAL_SCRUBBING_SMOOTH_SCROLL
            if (!mSmoothScrollingScrub)
#endif
               // Show the speed for one second
               mScrubSpeedDisplayCountdown = kOneSecondCountdown + 1;
         }
      }
      else
#endif
      {
         // MM: Scroll up/down when used without modifier keys
         double lines = steps * 4 + mVertScrollRemainder;
         mVertScrollRemainder = lines - floor(lines);
         lines = floor(lines);
         mListener->TP_ScrollUpDown((int)-lines);
      }
   }
}

/// Filter captured keys typed into LabelTracks.
void TrackPanel::OnCaptureKey(wxCommandEvent & event)
{
   // Only deal with LabelTracks
   Track *t = GetFocusedTrack();
   if (!t || t->GetKind() != Track::Label) {
      event.Skip();
      return;
   }
   wxKeyEvent *kevent = (wxKeyEvent *)event.GetEventObject();

   event.Skip(!((LabelTrack *)t)->CaptureKey(*kevent));
}

/// Allow typing into LabelTracks.
void TrackPanel::OnKeyDown(wxKeyEvent & event)
{
   Track *t = GetFocusedTrack();

   // Only deal with LabelTracks
   if (!t || t->GetKind() != Track::Label) {
      event.Skip();
      return;
   }

   LabelTrack *lt = (LabelTrack *)t;
   double bkpSel0 = mViewInfo->selectedRegion.t0(),
      bkpSel1 = mViewInfo->selectedRegion.t1();

   // Pass keystroke to labeltrack's handler and add to history if any
   // updates were done
   if (lt->OnKeyDown(mViewInfo->selectedRegion, event))
      MakeParentPushState(_("Modified Label"),
                          _("Label Edit"),
                          PUSH_CONSOLIDATE);

   // Make sure caret is in view
   int x;
   if (lt->CalcCursorX(this, &x)) {
      ScrollIntoView(x);
   }

   // If selection modified, refresh
   // Otherwise, refresh track display if the keystroke was handled
   if( bkpSel0 != mViewInfo->selectedRegion.t0() ||
       bkpSel1 != mViewInfo->selectedRegion.t1() )
      Refresh( false );
   else if (!event.GetSkipped())
      RefreshTrack(t);
}

/// Allow typing into LabelTracks.
void TrackPanel::OnChar(wxKeyEvent & event)
{
   // Only deal with LabelTracks
   Track *t = GetFocusedTrack();
   if (!t || t->GetKind() != Track::Label) {
      event.Skip();
      return;
   }

   double bkpSel0 = mViewInfo->selectedRegion.t0(),
      bkpSel1 = mViewInfo->selectedRegion.t1();
   // Pass keystroke to labeltrack's handler and add to history if any
   // updates were done
   if (((LabelTrack *)t)->OnChar(mViewInfo->selectedRegion, event))
      MakeParentPushState(_("Modified Label"),
                          _("Label Edit"),
                          PUSH_CONSOLIDATE);

   // If selection modified, refresh
   // Otherwise, refresh track display if the keystroke was handled
   if( bkpSel0 != mViewInfo->selectedRegion.t0() ||
       bkpSel1 != mViewInfo->selectedRegion.t1() )
      Refresh( false );
   else if (!event.GetSkipped())
      RefreshTrack(t);
}

/// Should handle the case when the mouse capture is lost.
void TrackPanel::OnCaptureLost(wxMouseCaptureLostEvent & WXUNUSED(event))
{
   wxMouseEvent e(wxEVT_LEFT_UP);

   e.m_x = mMouseMostRecentX;
   e.m_y = mMouseMostRecentY;

   OnMouseEvent(e);
}

/// This handles just generic mouse events.  Then, based
/// on our current state, we forward the mouse events to
/// various interested parties.
void TrackPanel::OnMouseEvent(wxMouseEvent & event)
{
   if (event.m_wheelRotation != 0)
      HandleWheelRotation(event);

   if (!mAutoScrolling) {
      mMouseMostRecentX = event.m_x;
      mMouseMostRecentY = event.m_y;
   }

   if (event.LeftDown()) {
      mCapturedTrack = NULL;

      // The activate event is used to make the
      // parent window 'come alive' if it didn't have focus.
      wxActivateEvent e;
      GetParent()->GetEventHandler()->ProcessEvent(e);

      // wxTimers seem to be a little unreliable, so this
      // "primes" it to make sure it keeps going for a while...

      // When this timer fires, we call TrackPanel::OnTimer and
      // possibly update the screen for offscreen scrolling.
      mTimer.Stop();
      mTimer.Start(kTimerInterval, FALSE);
   }

   if (event.ButtonDown()) {
      SetFocus();
   }
   if (event.ButtonUp()) {
      if (HasCapture())
         ReleaseMouse();
   }

   if (event.Leaving() && !event.ButtonIsDown(wxMOUSE_BTN_ANY))
   {
      if (mMouseCapture != IsPanSliding && mMouseCapture != IsGainSliding)
      {
         SetCapturedTrack(NULL);
#if defined(__WXMAC__)
         // We must install the cursor ourselves since the window under
         // the mouse is no longer this one and wx2.8.12 makes that check.
         // Should re-evaluate with wx3.
         wxSTANDARD_CURSOR->MacInstall();
#endif
      }
   }

   switch( mMouseCapture )
   {
   case IsVZooming:
      HandleVZoom(event);
      break;
   case IsClosing:
      HandleClosing(event);
      break;
   case IsPopping:
      HandlePopping(event);
      break;
   case IsMuting:
      HandleMutingSoloing(event, false);
      break;
   case IsSoloing:
      HandleMutingSoloing(event, true);
      break;
   case IsResizing:
   case IsResizingBetweenLinkedTracks:
   case IsResizingBelowLinkedTracks:
      HandleResize(event);
      HandleCursor(event);
      break;
   case IsRearranging:
      HandleRearrange(event);
      break;
   case IsGainSliding:
      HandleSliders(event, false);
      break;
   case IsPanSliding:
      HandleSliders(event, true);
      break;
   case IsMinimizing:
      HandleMinimizing(event);
      break;
   case IsZooming:
      HandleZoom(event);
      break;
   case IsAdjustingLabel:
      HandleLabelTrackMouseEvent((LabelTrack *)mCapturedTrack, mCapturedRect, event);
      break;
   default: //includes case of IsUncaptured
      // This is where most button-downs are detected
      HandleTrackSpecificMouseEvent(event);
      break;
   }

   if (event.ButtonDown() && IsMouseCaptured()) {
      if (!HasCapture())
         CaptureMouse();
   }

   //EnsureVisible should be called after the up-click.
   if (event.ButtonUp()) {
      wxRect r;

      Track *t = FindTrack(event.m_x, event.m_y, false, false, &r);
      if (t)
         EnsureVisible(t);
   }
}

bool TrackPanel::HandleTrackLocationMouseEvent(WaveTrack * track, wxRect &rect, wxMouseEvent &event)
{
   // FIXME: Disable this and return true when CutLines aren't showing?
   // (Don't use gPrefs-> for the fix as registry access is slow).

   if (mMouseCapture == WasOverCutLine)
   {
      if (event.ButtonUp()) {
         mMouseCapture = IsUncaptured;
         return false;
      }
      else
         // Needed to avoid select events after button down
         return true;
   }
   else if (!IsUnsafe() && IsOverCutline(track, rect, event))
   {
      if (!mCapturedTrackLocationRect.Contains(event.m_x, event.m_y))
      {
         SetCapturedTrack( NULL );
         return false;
      }

      bool handled = false;

      if (event.LeftDown())
      {
         if (mCapturedTrackLocation.typ == WaveTrackLocation::locationCutLine)
         {
            // When user presses left button on cut line, expand the line again
            double cutlineStart = 0, cutlineEnd = 0;

            if (track->ExpandCutLine(mCapturedTrackLocation.pos, &cutlineStart, &cutlineEnd))
            {
               WaveTrack* linked = (WaveTrack*)mTracks->GetLink(track);
               if (linked &&
                     !linked->ExpandCutLine(mCapturedTrackLocation.pos))
                        return false;

               mViewInfo->selectedRegion.setTimes(cutlineStart, cutlineEnd);
               DisplaySelection();
               MakeParentPushState(_("Expanded Cut Line"), _("Expand"));
               handled = true;
            }
         }
         else if (mCapturedTrackLocation.typ == WaveTrackLocation::locationMergePoint) {
            if (!track->MergeClips(mCapturedTrackLocation.clipidx1, mCapturedTrackLocation.clipidx2))
               return false;

            WaveTrack* linked = (WaveTrack*)mTracks->GetLink(track);
            if (linked &&
                  !linked->MergeClips(mCapturedTrackLocation.clipidx1, mCapturedTrackLocation.clipidx2))
                     return false;

            MakeParentPushState(_("Merged Clips"),_("Merge"), PUSH_CONSOLIDATE);
            handled = true;
         }
      }

      if (!handled && event.RightDown())
      {
         track->RemoveCutLine(mCapturedTrackLocation.pos);
         WaveTrack* linked = (WaveTrack*)mTracks->GetLink(track);
         if (linked)
            linked->RemoveCutLine(mCapturedTrackLocation.pos);
         MakeParentPushState(_("Removed Cut Line"), _("Remove") );
         handled = true;
      }

      if (handled)
      {
         SetCapturedTrack( NULL );
         // Effect happened at button-down, but treat like a dragging mode until
         // button-up.
         mMouseCapture = WasOverCutLine;
         RefreshTrack(track);
         return true;
      }

      return true;
   }

   return false;
}

bool TrackPanel::IsOverCutline(WaveTrack * track, wxRect &rect, wxMouseEvent &event)
{
   for (int i=0; i<track->GetNumCachedLocations(); i++)
   {
      WaveTrack::Location loc = track->GetCachedLocation(i);

      const double x = mViewInfo->TimeToPosition(loc.pos);
      if (x >= 0 && x < rect.width)
      {
         wxRect locRect;
         locRect.x = int(rect.x + x) - 5;
         locRect.width = 11;
         locRect.y = rect.y;
         locRect.height = rect.height;
         if (locRect.Contains(event.m_x, event.m_y))
         {
            mCapturedTrackLocation = loc;
            mCapturedTrackLocationRect = locRect;
            return true;
         }
      }
   }

   return false;
}


/// Event has happened on a track and it has been determined to be a label track.
bool TrackPanel::HandleLabelTrackMouseEvent(LabelTrack * lTrack, wxRect &r, wxMouseEvent & event)
{
   /// \todo This method is one of a large number of methods in
   /// TrackPanel which suitably modified belong in other classes.
   if(event.LeftDown())
   {
      TrackListIterator iter(mTracks);
      Track *n = iter.First();

      while (n) {
         if (n->GetKind() == Track::Label && lTrack != n) {
            ((LabelTrack *)n)->ResetFlags();
            ((LabelTrack *)n)->Unselect();
         }
         n = iter.Next();
      }

      //If the button was pressed, check to see if we are over
      //a glyph (this is the second of three calls to the method).
      //std::cout << ((LabelTrack*)pTrack)->OverGlyph(event.m_x, event.m_y) << std::endl;
      if(lTrack->OverGlyph(event.m_x, event.m_y))
      {
         SetCapturedTrack(lTrack, IsAdjustingLabel);
         mCapturedRect = r;
         mCapturedRect.x += kLeftInset;
         mCapturedRect.width -= kLeftInset;
      }
   } else if (event.Dragging()) {
      ;
   } else if (event.LeftUp() && mCapturedTrack && (mCapturedTrack->GetKind() == Track::Label)) {
      SetCapturedTrack( NULL );
   }

   if (lTrack->HandleMouse(event, mCapturedRect,
      *mViewInfo, &mViewInfo->selectedRegion)) {

      MakeParentPushState(_("Modified Label"),
                          _("Label Edit"),
                          PUSH_CONSOLIDATE);
   }


   if (event.RightUp()) {
      // popup menu for editing
      RefreshTrack(lTrack);

      if ((lTrack->getSelectedIndex() != -1) && lTrack->OverTextBox(lTrack->GetLabel(lTrack->getSelectedIndex()), event.m_x, event.m_y)) {
         mPopupMenuTarget = lTrack;
         mLabelTrackInfoMenu->Enable(OnCutSelectedTextID, lTrack->IsTextSelected());
         mLabelTrackInfoMenu->Enable(OnCopySelectedTextID, lTrack->IsTextSelected());
         mLabelTrackInfoMenu->Enable(OnPasteSelectedTextID, lTrack->IsTextClipSupported());
         mLabelTrackInfoMenu->Enable(OnDeleteSelectedLabelID, true);
         PopupMenu(mLabelTrackInfoMenu, event.m_x + 1, event.m_y + 1);
         mPopupMenuTarget = NULL;
         // it's an invalid dragging event
         lTrack->SetWrongDragging(true);
      }
      return true;
   }

   //If we are adjusting a label on a labeltrack, do not do anything
   //that follows. Instead, redraw the track.
   if(mMouseCapture == IsAdjustingLabel)
   {
      RefreshTrack(lTrack);
      return true;
   }

   // handle dragging
   if(event.Dragging()) {
      // locate the initial mouse position
      if (event.LeftIsDown()) {
         if (mLabelTrackStartXPos == -1) {
            mLabelTrackStartXPos = event.m_x;
            mLabelTrackStartYPos = event.m_y;

            if ((lTrack->getSelectedIndex() != -1) &&
               lTrack->OverTextBox(
                  lTrack->GetLabel(lTrack->getSelectedIndex()),
                  mLabelTrackStartXPos,
                  mLabelTrackStartYPos))
            {
               mLabelTrackStartYPos = -1;
            }
         }
         // if initial mouse position in the text box
         // then only drag text
         if (mLabelTrackStartYPos == -1) {
            RefreshTrack(lTrack);
            return true;
         }
      }
   }

   // handle mouse left button up
   if (event.LeftUp()) {
      mLabelTrackStartXPos = -1;
   }

   // handle shift+ctrl down
   /*if (event.ShiftDown()) { // && event.ControlDown()) {
      lTrack->SetHighlightedByKey(true);
      Refresh(false);
      return;
   }*/

   // handle shift+mouse left button
   if (event.ShiftDown() && event.ButtonDown() && (lTrack->getSelectedIndex() != -1)) {
      // if the mouse is clicked in text box, set flags
      if (lTrack->OverTextBox(lTrack->GetLabel(lTrack->getSelectedIndex()), event.m_x, event.m_y)) {
         lTrack->SetInBox(true);
         lTrack->SetDragXPos(event.m_x);
         lTrack->SetResetCursorPos(true);
         RefreshTrack(lTrack);
         return true;
      }
   }
   // return false, there is more to do...
   return false;
}

// AS: I don't really understand why this code is sectioned off
//  from the other OnMouseEvent code.
void TrackPanel::HandleTrackSpecificMouseEvent(wxMouseEvent & event)
{
   Track * pTrack;
   wxRect rTrack;
   wxRect rLabel;

   bool unsafe = IsUnsafe();

   FindTrack(event.m_x, event.m_y, true, true, &rLabel);
   pTrack = FindTrack(event.m_x, event.m_y, false, false, &rTrack);

   //call HandleResize if I'm over the border area
   if (event.LeftDown() &&
          (within(event.m_y, rTrack.y + rTrack.height, TRACK_RESIZE_REGION)
        || within(event.m_y, rLabel.y + rLabel.height,
                  TRACK_RESIZE_REGION))) {
      HandleResize(event);
      HandleCursor(event);
      return;
   }

   //Determine if user clicked on the track's left-hand label
   if (!mCapturedTrack && event.m_x < GetLeftOffset()) {
      if (event.m_x >= GetVRulerOffset()) {
         if( !event.Dragging() ) // JKC: Only want the mouse down event.
            HandleVZoom(event);
         HandleCursor(event);
      }
      else {
         HandleLabelClick(event);
         HandleCursor(event);
      }
      return;
   }

   //Determine if user clicked on a label track.
   //If so, use MouseDown handler for the label track.
   if (pTrack && (pTrack->GetKind() == Track::Label))
   {
      if (HandleLabelTrackMouseEvent((LabelTrack *)pTrack, rTrack, event))
         return;
   }

#ifdef EXPERIMENTAL_SCRUBBING_BASIC
   if ((!pTrack ||
        pTrack->GetKind() == Track::Wave) &&
       IsScrubbing()) {
      if (event.LeftDown()) {
         mScrubSeekPress = true;
         return;
      }
      else if (event.LeftIsDown())
         return;
   }
#endif

   bool handled = false;

   if (pTrack && (pTrack->GetKind() == Track::Wave) &&
      (mMouseCapture == IsUncaptured || mMouseCapture == WasOverCutLine))
      handled = HandleTrackLocationMouseEvent((WaveTrack *)pTrack, rTrack, event);

   ToolsToolBar * pTtb = mListener->TP_GetToolsToolBar();
   if( !handled && pTtb != NULL )
   {
      int toolToUse = DetermineToolToUse(pTtb, event);

      switch (toolToUse) {
      case selectTool:
         HandleSelect(event);
         break;
      case envelopeTool:
         if (!unsafe)
            HandleEnvelope(event);
         break;
      case slideTool:
         if (!unsafe)
            HandleSlide(event);
         break;
      case zoomTool:
         HandleZoom(event);
         break;
      case drawTool:
         if (!unsafe)
            HandleSampleEditing(event);
         break;
      }
   }

   if ((event.Moving() || event.LeftUp())  &&
       (mMouseCapture == IsUncaptured ))
//       (mMouseCapture != IsSelecting ) &&
//       (mMouseCapture != IsEnveloping) &&
//       (mMouseCapture != IsSliding) )
   {
      HandleCursor(event);
   }
   if (event.LeftUp()) {
      mCapturedTrack = NULL;
   }
}

/// If we are in multimode, looks at the type of track and where we are on it to
/// determine what object we are hovering over and hence what tool to use.
/// @param pTtb - A pointer to the tools tool bar
/// @param event - Mouse event, with info about position and what mouse buttons are down.
int TrackPanel::DetermineToolToUse( ToolsToolBar * pTtb, wxMouseEvent & event)
{
   int currentTool = pTtb->GetCurrentTool();

   // Unless in Multimode keep using the current tool.
   if( !pTtb->IsDown(multiTool) )
      return currentTool;

   // We NEVER change tools whilst we are dragging.
   if( event.Dragging() || event.LeftUp() )
      return currentTool;

   // Just like dragging.
   // But, this event might be the final button up
   // so keep the same tool.
//   if( mIsSliding || mIsSelecting || mIsEnveloping )
   if( mMouseCapture != IsUncaptured )
      return currentTool;

   // So now we have to find out what we are near to..
   wxRect r;

   Track *pTrack = FindTrack(event.m_x, event.m_y, false, false, &r);
   if( !pTrack )
      return currentTool;

   int trackKind = pTrack->GetKind();
   currentTool = selectTool; // the default.

   if (event.ButtonIsDown(wxMOUSE_BTN_RIGHT) || event.RightUp()){
      currentTool = zoomTool;
   }
   else if (trackKind == Track::Time){
      currentTool = envelopeTool;
   } else if( trackKind == Track::Label ){
      currentTool = selectTool;
   } else if( trackKind != Track::Wave) {
      currentTool = selectTool;
   // So we are in a wave track.
   //FIXME: Not necessarily. Haven't checked Track::Note (#if defined(USE_MIDI)).
   // From here on the order in which we hit test determines
   // which tool takes priority in the rare cases where it
   // could be more than one.
   } else if (event.CmdDown()){
      // msmeyer: If control is down, slide single clip
      // msmeyer: If control and shift are down, slide all clips
      currentTool = slideTool;
   } else if( HitTestEnvelope( pTrack, r, event ) ){
      currentTool = envelopeTool;
   } else if( HitTestSlide( pTrack, r, event )){
      currentTool = slideTool;
   } else if( HitTestSamples( pTrack, r, event )){
      currentTool = drawTool;
   }

   //Use the false argument since in multimode we don't
   //want the button indicating which tool is in use to be updated.
   pTtb->SetCurrentTool( currentTool, false );
   return currentTool;
}


#ifdef USE_MIDI
bool TrackPanel::HitTestStretch(Track *track, wxRect &r, wxMouseEvent & event)
{
   // later, we may want a different policy, but for now, stretch is
   // selected when the cursor is near the center of the track and
   // within the selection
   if (!track || !track->GetSelected() || track->GetKind() != Track::Note ||
       IsUnsafe()) {
      return false;
   }
   int center = r.y + r.height / 2;
   int distance = abs(event.m_y - center);
   const int yTolerance = 10;
   wxInt64 leftSel = mViewInfo->TimeToPosition(mViewInfo->selectedRegion.t0(), r.x);
   wxInt64 rightSel = mViewInfo->TimeToPosition(mViewInfo->selectedRegion.t1(), r.x);
   // Something is wrong if right edge comes before left edge
   wxASSERT(!(rightSel < leftSel));
   return (leftSel <= event.m_x && event.m_x <= rightSel &&
           distance < yTolerance);
}
#endif


/// method that tells us if the mouse event landed on an
/// envelope boundary.
bool TrackPanel::HitTestEnvelope(Track *track, wxRect &r, wxMouseEvent & event)
{
   wxASSERT(track);
   if( track->GetKind() != Track::Wave )
      return false;
   WaveTrack *wavetrack = (WaveTrack *)track;
   Envelope *envelope = wavetrack->GetEnvelopeAtX(event.GetX());

   if (!envelope)
      return false;

   const int displayType = wavetrack->GetDisplay();
   // Not an envelope hit, unless we're using a type of wavetrack display
   // suitable for envelopes operations, ie one of the Wave displays.
   if ( displayType != WaveTrack::Waveform)
      return false;  // No envelope, not a hit, so return.

   // Get envelope point, range 0.0 to 1.0
   const bool dB = !wavetrack->GetWaveformSettings().isLinear();
   // Convert x to time.
   const double envValue = envelope->GetValue(mViewInfo->PositionToTime(event.m_x, r.x));

   float zoomMin, zoomMax;
   wavetrack->GetDisplayBounds(&zoomMin, &zoomMax);

   // Get y position of envelope point.
   int yValue = GetWaveYPos( envValue,
      zoomMin, zoomMax,
      r.height, dB, true, mViewInfo->dBr, false) + r.y;

   // Get y position of center line
   int ctr = GetWaveYPos( 0.0,
      zoomMin, zoomMax,
      r.height, dB, true, mViewInfo->dBr, false) + r.y;

   // Get y distance of mouse from center line (in pixels).
   int yMouse = abs(ctr - event.m_y);
   // Get y distance of envelope from center line (in pixels)
   yValue = abs(ctr-yValue);

   // JKC: It happens that the envelope is actually drawn offset from its
   // 'true' position (it is 3 pixels wide).  yMisalign is really a fudge
   // factor to allow us to hit it exactly, but I wouldn't dream of
   // calling it yFudgeFactor :)
   const int yMisalign = 2;
   // Perhaps yTolerance should be put into preferences?
   const int yTolerance = 5; // how far from envelope we may be and count as a hit.
   int distance;

   // For amplification using the envelope we introduced the idea of contours.
   // The contours have the same shape as the envelope, which may be partially off-screen.
   // The contours are closer in to the center line.
   int ContourSpacing = (int) (r.height / (2* (zoomMax-zoomMin)));
   const int MaxContours = 2;

   // Adding ContourSpacing/2 selects a region either side of the contour.
   int yDisplace = yValue - yMisalign - yMouse  + ContourSpacing/2;
   if (yDisplace > (MaxContours * ContourSpacing))
      return false;
   // Subtracting the ContourSpacing/2 we added earlier ensures distance is centred on the contour.
   distance = abs( ( yDisplace % ContourSpacing ) - ContourSpacing/2);
   return( distance < yTolerance );
}

/// method that tells us if the mouse event landed on an
/// editable sample
bool TrackPanel::HitTestSamples(Track *track, wxRect &r, wxMouseEvent & event)
{
   wxASSERT(track);
   if( track->GetKind() != Track::Wave )
      return false;

   WaveTrack *wavetrack = (WaveTrack *)track;
   //Get rate in order to calculate the critical zoom threshold
   double rate = wavetrack->GetRate();

   const int displayType = wavetrack->GetDisplay();
   if (WaveTrack::Waveform != displayType)
      return false;  // Not a wave, so return.
   const bool dB = !wavetrack->GetWaveformSettings().isLinear();

   const double tt = mViewInfo->PositionToTime(event.m_x, r.x);
   if (!SampleResolutionTest(*mViewInfo, wavetrack, tt, rate))
      return false;

   // Just get one sample.
   float oneSample;
   sampleCount s0 = (sampleCount)(tt * rate + 0.5);
   wavetrack->Get((samplePtr)&oneSample, floatSample, s0, 1);

   // Get y distance of envelope point from center line (in pixels).
   float zoomMin, zoomMax;

   wavetrack->GetDisplayBounds(&zoomMin, &zoomMax);

   double envValue = 1.0;
   Envelope* env = wavetrack->GetEnvelopeAtX(event.GetX());
   if (env)
      envValue = env->GetValue(tt);

   int yValue = GetWaveYPos( oneSample * envValue,
      zoomMin, zoomMax,
      r.height, dB, true, mViewInfo->dBr, false) + r.y;

   // Get y position of mouse (in pixels)
   int yMouse = event.m_y;

   // Perhaps yTolerance should be put into preferences?
   const int yTolerance = 10; // More tolerance on samples than on envelope.
   return( abs( yValue -  yMouse ) < yTolerance );
}

/// method that tells us if the mouse event landed on a
/// time-slider that allows us to time shift the sequence.
bool TrackPanel::HitTestSlide(Track * WXUNUSED(track), wxRect &r, wxMouseEvent & event)
{
   // Perhaps we should delegate this to TrackArtist as only TrackArtist
   // knows what the real sizes are??

   // The drag Handle width includes border, width and a little extra margin.
   const int adjustedDragHandleWidth = 14;
   // The hotspot for the cursor isn't at its centre.  Adjust for this.
   const int hotspotOffset = 5;

   // We are doing an approximate test here - is the mouse in the right or left border?
   if( event.m_x + hotspotOffset < r.x + adjustedDragHandleWidth)
      return true;

   if( event.m_x + hotspotOffset > r.x + r.width - adjustedDragHandleWidth)
      return true;

   return false;
}

double TrackPanel::GetMostRecentXPos()
{
   return mViewInfo->PositionToTime(mMouseMostRecentX, GetLabelWidth());
}

void TrackPanel::RefreshTrack(Track *trk, bool refreshbacking)
{
   Track *link = trk->GetLink();

   if (link && !trk->GetLinked()) {
      trk = link;
      link = trk->GetLink();
   }

   wxRect r(kLeftInset,
            -mViewInfo->vpos + trk->GetY() + kTopInset,
            GetRect().GetWidth() - kLeftInset * 2 - 1,
            trk->GetHeight() - kTopInset - 1);

   if (link) {
      r.height += link->GetHeight();
   }

#ifdef EXPERIMENTAL_OUTPUT_DISPLAY
   else if(MONO_WAVE_PAN(trk)){
      r.height += trk->GetHeight(true);
   }
#endif

   if( refreshbacking )
   {
      mRefreshBacking = true;
   }

   Refresh( false, &r );
}


/// This method overrides Refresh() of wxWindow so that the
/// boolean play indictaor can be set to false, so that an old play indicator that is
/// no longer there won't get  XORed (to erase it), thus redrawing it on the
/// TrackPanel
void TrackPanel::Refresh(bool eraseBackground /* = TRUE */,
                         const wxRect *rect /* = NULL */)
{
   // Tell OnPaint() to refresh the backing bitmap.
   //
   // Originally I had the check within the OnPaint() routine and it
   // was working fine.  That was until I found that, even though a full
   // refresh was requested, Windows only set the onscreen portion of a
   // window as damaged.
   //
   // So, if any part of the trackpanel was off the screen, full refreshes
   // didn't work and the display got corrupted.
   if( !rect || ( *rect == GetRect() ) )
   {
      mRefreshBacking = true;
   }
   wxWindow::Refresh(eraseBackground, rect);
   DisplaySelection();
}

/// Draw the actual track areas.  We only draw the borders
/// and the little buttons and menues and whatnot here, the
/// actual contents of each track are drawn by the TrackArtist.
void TrackPanel::DrawTracks(wxDC * dc)
{
#if defined(__WXMAC__)
   dc->GetGraphicsContext()->SetAntialiasMode(wxANTIALIAS_NONE);
#endif
   wxRegion region = GetUpdateRegion();

   wxRect clip = GetRect();

   wxRect panelRect = clip;
   panelRect.y = -mViewInfo->vpos;

   wxRect tracksRect = panelRect;
   tracksRect.x += GetLabelWidth();
   tracksRect.width -= GetLabelWidth();

   ToolsToolBar *pTtb = mListener->TP_GetToolsToolBar();
   bool bMultiToolDown = pTtb->IsDown(multiTool);
   bool envelopeFlag   = pTtb->IsDown(envelopeTool) || bMultiToolDown;
   bool bigPointsFlag  = pTtb->IsDown(drawTool) || bMultiToolDown;
   bool sliderFlag     = bMultiToolDown;

   // The track artist actually draws the stuff inside each track
   mTrackArtist->DrawTracks(mTracks, GetProject()->GetFirstVisible(),
                            *dc, region, tracksRect, clip,
                            mViewInfo->selectedRegion, *mViewInfo,
                            envelopeFlag, bigPointsFlag, sliderFlag);

   DrawEverythingElse(dc, region, clip);
}

/// Draws 'Everything else'.  In particular it draws:
///  - Drop shadow for tracks and vertical rulers.
///  - Zooming Indicators.
///  - Fills in space below the tracks.
void TrackPanel::DrawEverythingElse(wxDC * dc,
                                    const wxRegion &region,
                                    const wxRect & clip)
{
   // We draw everything else

   wxRect focusRect(-1, -1, 0, 0);
   wxRect trackRect = clip;
   trackRect.height = 0;   // for drawing background in no tracks case.

   VisibleTrackIterator iter(GetProject());
   for (Track *t = iter.First(); t; t = iter.Next()) {
      trackRect.y = t->GetY() - mViewInfo->vpos;
      trackRect.height = t->GetHeight();

      // If this track is linked to the next one, display a common
      // border for both, otherwise draw a normal border
      wxRect r = trackRect;
      bool skipBorder = false;
      Track *l = t->GetLink();

      if (t->GetLinked()) {
         r.height += l->GetHeight();
      }
      else if (l && trackRect.y >= 0) {
         skipBorder = true;
      }

#ifdef EXPERIMENTAL_OUTPUT_DISPLAY
      if(MONO_WAVE_PAN(t)){
         r.height += t->GetHeight(true);
      }
#endif

      // If the previous track is linked to this one but isn't on the screen
      // (and thus would have been skipped by VisibleTrackIterator) we need to
      // draw that track's border instead.
      Track *borderTrack = t;
      wxRect borderRect = r, borderTrackRect = trackRect;

      if (l && !t->GetLinked() && trackRect.y < 0)
      {
         borderTrack = l;

         borderTrackRect.y = l->GetY() - mViewInfo->vpos;
         borderTrackRect.height = l->GetHeight();

         borderRect = borderTrackRect;
         borderRect.height += t->GetHeight();
      }

      if (!skipBorder) {
         if (mAx->IsFocused(t)) {
            focusRect = borderRect;
         }
         DrawOutside(borderTrack, dc, borderRect, borderTrackRect);
      }

      // Believe it or not, we can speed up redrawing if we don't
      // redraw the vertical ruler when only the waveform data has
      // changed.  An example is during recording.

#if DEBUG_DRAW_TIMING
//      wxRect rbox = region.GetBox();
//      wxPrintf(wxT("Update Region: %d %d %d %d\n"),
//             rbox.x, rbox.y, rbox.width, rbox.height);
#endif

      if (region.Contains(0, trackRect.y, GetLeftOffset(), trackRect.height)) {
         wxRect r = trackRect;
         r.x += GetVRulerOffset();
         r.y += kTopInset;
         r.width = GetVRulerWidth();
         r.height -= (kTopInset + 2);
         mTrackArtist->DrawVRuler(t, dc, r);
      }

#ifdef EXPERIMENTAL_OUTPUT_DISPLAY
      if(MONO_WAVE_PAN(t)){
         trackRect.y = t->GetY(true) - mViewInfo->vpos;
         trackRect.height = t->GetHeight(true);
         if (region.Contains(0, trackRect.y, GetLeftOffset(), trackRect.height)) {
            wxRect r = trackRect;
            r.x += GetVRulerOffset();
            r.y += kTopInset;
            r.width = GetVRulerWidth();
            r.height -= (kTopInset + 2);
            mTrackArtist->DrawVRuler(t, dc, r);
         }
      }
#endif
   }

   if ((mMouseCapture == IsZooming || mMouseCapture == IsVZooming) &&
       IsDragZooming()
       // note track zooming now works like audio track
       //#ifdef USE_MIDI
       //       && mCapturedTrack && mCapturedTrack->GetKind() != Track::Note
       //#endif
       ) {
      DrawZooming(dc, clip);
   }

   // Paint over the part below the tracks
   trackRect.y += trackRect.height;
   if (trackRect.y < clip.GetBottom()) {
      AColor::TrackPanelBackground(dc, false);
      dc->DrawRectangle(trackRect.x,
                        trackRect.y,
                        trackRect.width,
                        clip.height - trackRect.y);
   }

   // Sometimes highlight is not drawn on backing bitmap. I thought
   // it was because FindFocus did not return "this" on Mac, but
   // when I removed that test, yielding this condition:
   //     if (GetFocusedTrack() != NULL) {
   // the highlight was reportedly drawn even when something else
   // was the focus and no highlight should be drawn. -RBD
   if (GetFocusedTrack() != NULL && wxWindow::FindFocus() == this) {
      HighlightFocusedTrack(dc, focusRect);
   }

   // Draw snap guidelines if we have any
   if (mSnapManager && (mSnapLeft >= 0 || mSnapRight >= 0)) {
      AColor::SnapGuidePen(dc);
      if (mSnapLeft >= 0) {
         AColor::Line(*dc, (int)mSnapLeft, 0, mSnapLeft, 30000);
      }
      if (mSnapRight >= 0) {
         AColor::Line(*dc, (int)mSnapRight, 0, mSnapRight, 30000);
      }
   }

#ifdef EXPERIMENTAL_SCRUBBING_BASIC
   if (IsScrubbing())
      DrawScrubSpeed(*dc);
#endif
}

#ifdef EXPERIMENTAL_SCRUBBING_BASIC
void TrackPanel::DrawScrubSpeed(wxDC &dc)
{
   // Halt scrubbing and associated display when some other program
   // has focus
   if (!mScrubHasFocus)
      return;
   
   const bool seeking = PollIsSeeking();
   if (// Draw for (non-scroll) scrub, sometimes, but never for seek
       (!seeking && mScrubSpeedDisplayCountdown > 0)
#ifdef EXPERIMENTAL_SCRUBBING_SMOOTH_SCROLL
      // Draw always for scroll-scrub and for scroll-seek
      || mSmoothScrollingScrub
#endif

   ) {
      int panelWidth, panelHeight;
      GetSize(&panelWidth, &panelHeight);

      // Where's the mouse?
      int xx, yy;
      ::wxGetMousePosition(&xx, &yy);
      ScreenToClient(&xx, &yy);

      // Find the text
      const double speed =
#ifdef EXPERIMENTAL_SCRUBBING_SMOOTH_SCROLL
         mSmoothScrollingScrub
         ? seeking
            ? FindSeekSpeed(mViewInfo->PositionToTime(xx, GetLeftOffset()))
            : FindScrubSpeed(mViewInfo->PositionToTime(xx, GetLeftOffset()))
         :
#endif
           mMaxScrubSpeed;

      const wxChar *format =
#ifdef EXPERIMENTAL_SCRUBBING_SMOOTH_SCROLL
         mSmoothScrollingScrub
         ? seeking
            ? wxT("%+.2fX")
            : wxT("%+.2f")
         :
#endif
           wxT("%.2f");

      wxString text(wxString::Format(format, speed));

      static const wxFont labelFont(24, wxSWISS, wxNORMAL, wxNORMAL);
      dc.SetFont(labelFont);

      // Find the origin for drawing text
      wxCoord width, height;
      dc.GetTextExtent(text, &width, &height);
      xx = std::max(0, std::min(panelWidth - width, xx - width / 2));

      // Put the text above the cursor, if it fits.
      enum { offset = 20 };
      yy -= height + offset;
      if (yy < 0)
         yy += height + 2 * offset;
      yy = std::max(0, std::min(panelHeight - height, yy));

      // These two colors were previously saturated red and green.  However 
      // we have a rule to try to only use red for reserved purposes of
      //  (a) Recording
      //  (b) Error alerts
      // So they were changed to 'orange' and 'lime'.
      static const wxColour clrNoScroll(215, 162, 0), clrScroll(0, 204, 153);
#ifdef EXPERIMENTAL_SCRUBBING_SMOOTH_SCROLL
      if (mSmoothScrollingScrub)
         dc.SetTextForeground(clrScroll);
      else
#endif
         dc.SetTextForeground(clrNoScroll);
      dc.DrawText(text, xx, yy);
   }
}
#endif

/// Draw zooming indicator that shows the region that will
/// be zoomed into when the user clicks and drags with a
/// zoom cursor.  Handles both vertical and horizontal
/// zooming.
void TrackPanel::DrawZooming(wxDC * dc, const wxRect & clip)
{
   wxRect r;

   dc->SetBrush(*wxTRANSPARENT_BRUSH);
   dc->SetPen(*wxBLACK_DASHED_PEN);

   if (mMouseCapture==IsVZooming) {
      int width, height;
      GetTracksUsableArea(&width, &height);

      r.y = mZoomStart;
      r.x = GetVRulerOffset();
      r.width = width + GetVRulerWidth() + 1; //+1 extends into border rect
      r.height = mZoomEnd - mZoomStart;
   }
   else {
      r.x = mZoomStart;
      r.y = -1;
      r.width = mZoomEnd - mZoomStart;
      r.height = clip.height + 2;
   }

   dc->DrawRectangle(r);
}


void TrackPanel::DrawOutside(Track * t, wxDC * dc, const wxRect & rec,
                             const wxRect & trackRect)
{
   wxRect r = rec;
   int labelw = GetLabelWidth();
   int vrul = GetVRulerOffset();

   DrawOutsideOfTrack(t, dc, r);

   r.x += kLeftInset;
   r.y += kTopInset;
   r.width -= kLeftInset * 2;
   r.height -= kTopInset;

   mTrackInfo.SetTrackInfoFont(dc);
   dc->SetTextForeground(theTheme.Colour(clrTrackPanelText));

   bool bIsWave = (t->GetKind() == Track::Wave);
#ifdef USE_MIDI
   bool bIsNote = (t->GetKind() == Track::Note);
#endif
   // don't enable bHasMuteSolo for Note track because it will draw in the
   // wrong place.
   mTrackInfo.DrawBackground(dc, r, t->GetSelected(), bIsWave, labelw, vrul);

   // Vaughan, 2010-08-24: No longer doing this.
   // Draw sync-lock tiles in ruler area.
   //if (t->IsSyncLockSelected()) {
   //   wxRect tileFill = r;
   //   tileFill.x = GetVRulerOffset();
   //   tileFill.width = GetVRulerWidth();
   //   TrackArtist::DrawSyncLockTiles(dc, tileFill);
   //}

   DrawBordersAroundTrack(t, dc, r, labelw, vrul);
   DrawShadow(t, dc, r);

   r.width = mTrackInfo.GetTrackInfoWidth();
   bool captured = (t == mCapturedTrack);
   mTrackInfo.DrawCloseBox(dc, r, (captured && mMouseCapture==IsClosing));
   mTrackInfo.DrawTitleBar(dc, r, t, (captured && mMouseCapture==IsPopping));

   mTrackInfo.DrawMinimize(dc, r, t, (captured && mMouseCapture==IsMinimizing));

   // Draw the sync-lock indicator if this track is in a sync-lock selected group.
   if (t->IsSyncLockSelected())
   {
      wxRect syncLockIconRect;
      mTrackInfo.GetSyncLockIconRect(r, syncLockIconRect);
      wxBitmap syncLockBitmap(theTheme.Image(bmpSyncLockIcon));
      // Icon is 12x12 and syncLockIconRect is 16x16.
      dc->DrawBitmap(syncLockBitmap,
                     syncLockIconRect.x + 3,
                     syncLockIconRect.y + 2,
                     true);
   }

   mTrackInfo.DrawBordersWithin( dc, r, bIsWave );

   if (bIsWave) {
      mTrackInfo.DrawMuteSolo(dc, r, t, (captured && mMouseCapture == IsMuting), false, HasSoloButton());
      mTrackInfo.DrawMuteSolo(dc, r, t, (captured && mMouseCapture == IsSoloing), true, HasSoloButton());

      mTrackInfo.DrawSliders(dc, (WaveTrack *)t, r);
      if (!t->GetMinimized()) {
         int offset = 8;

         if (r.y + 22 + 12 < rec.y + rec.height - 19)
            dc->DrawText(TrackSubText(t),
                         trackRect.x + offset,
                         trackRect.y + 22);

         if (r.y + 38 + 12 < rec.y + rec.height - 19)
            dc->DrawText(GetSampleFormatStr(((WaveTrack *) t)->GetSampleFormat()),
                         trackRect.x + offset,
                         trackRect.y + 38);
      }
   }

#ifdef USE_MIDI
   else if (bIsNote) {
      // Note tracks do not have text, e.g. "Mono, 44100Hz, 32-bit float", so
      // Mute & Solo button goes higher. To preserve existing AudioTrack code,
      // we move the buttons up by pretending track is higher (at lower y)
      r.y -= 34;
      r.height += 34;
      wxRect midiRect;
      mTrackInfo.GetTrackControlsRect(trackRect, midiRect);
      // Offset by height of Solo/Mute buttons:
      midiRect.y += 15;
      midiRect.height -= 21; // allow room for minimize button at bottom

#ifdef EXPERIMENTAL_MIDI_OUT
         // the offset 2 is just to leave a little space between channel buttons
         // and velocity slider (if any)
         int h = ((NoteTrack *) t)->DrawLabelControls(*dc, midiRect) + 2;

         // Draw some lines for MuteSolo buttons:
         if (r.height > 84) {
            AColor::Line(*dc, r.x+48 , r.y+50, r.x+48, r.y + 66);
            // bevel below mute/solo
            AColor::Line(*dc, r.x, r.y + 66, mTrackInfo.GetTrackInfoWidth(), r.y + 66);
         }
         mTrackInfo.DrawMuteSolo(dc, r, t,
               (captured && mMouseCapture == IsMuting), false, HasSoloButton());
         mTrackInfo.DrawMuteSolo(dc, r, t,
               (captured && mMouseCapture == IsSoloing), true, HasSoloButton());

         // place a volume control below channel buttons (this will
         // control an offset to midi velocity).
         // DrawVelocitySlider places slider assuming this is a Wave track
         // and using a large offset to leave room for other things,
         // so here we make a fake rectangle as if it is for a Wave
         // track, but it is offset to place the slider properly in
         // a Note track. This whole placement thing should be redesigned
         // to lay out different types of tracks and controls
         wxRect gr; // gr is gain rectangle where slider is drawn
         mTrackInfo.GetGainRect(r, gr);
         r.y = r.y + h - gr.y; // ultimately want slider at r.y + h
         r.height = r.height - h + gr.y;
         // save for mouse hit detect:
         ((NoteTrack *) t)->SetGainPlacementRect(r);
         mTrackInfo.DrawVelocitySlider(dc, (NoteTrack *) t, r);
#endif
   }
#endif // USE_MIDI
}

void TrackPanel::DrawOutsideOfTrack(Track * t, wxDC * dc, const wxRect & r)
{
   // Fill in area outside of the track
   AColor::TrackPanelBackground(dc, false);
   wxRect side;

   // Area between panel border and left track border
   side = r;
   side.width = kLeftInset;
   dc->DrawRectangle(side);

   // Area between panel border and top track border
   side = r;
   side.height = kTopInset;
   dc->DrawRectangle(side);

   // Area between panel border and right track border
   side = r;
   side.x += side.width - kTopInset;
   side.width = kTopInset;
   dc->DrawRectangle(side);

   // Area between tracks of stereo group
#ifdef EXPERIMENTAL_OUTPUT_DISPLAY
   if (t->GetLinked() || MONO_WAVE_PAN(t)) {
      side = r;
      side.y += t->GetHeight() - 1;
      side.height = kTopInset + 1;
      dc->DrawRectangle(side);
   }
#else
   if (t->GetLinked()) {
      side = r;
      side.y += t->GetHeight() - 1;
      side.height = kTopInset + 1;
      dc->DrawRectangle(side);
   }
#endif
}

/// Draw a three-level highlight gradient around the focused track.
void TrackPanel::HighlightFocusedTrack(wxDC * dc, const wxRect & r)
{
   wxRect rect = r;
   rect.x += kLeftInset;
   rect.y += kTopInset;
   rect.width -= kLeftInset * 2;
   rect.height -= kTopInset;

   dc->SetBrush(*wxTRANSPARENT_BRUSH);

   AColor::TrackFocusPen(dc, 0);
   dc->DrawRectangle(rect.x - 1, rect.y - 1, rect.width + 2, rect.height + 2);

   AColor::TrackFocusPen(dc, 1);
   dc->DrawRectangle(rect.x - 2, rect.y - 2, rect.width + 4, rect.height + 4);

   AColor::TrackFocusPen(dc, 2);
   dc->DrawRectangle(rect.x - 3, rect.y - 3, rect.width + 6, rect.height + 6);
}

void TrackPanel::UpdateVRulers()
{
   TrackListOfKindIterator iter(Track::Wave, mTracks);
   for (Track *t = iter.First(); t; t = iter.Next()) {
      UpdateTrackVRuler(t);
   }

   UpdateVRulerSize();
}

void TrackPanel::UpdateVRuler(Track *t)
{
   UpdateTrackVRuler(t);

   UpdateVRulerSize();
}

void TrackPanel::UpdateTrackVRuler(Track *t)
{
   wxASSERT(t);
   if (!t)
      return;

   wxRect r(GetVRulerOffset(),
            kTopInset,
            GetVRulerWidth(),
            t->GetHeight() - (kTopInset + 2));

   mTrackArtist->UpdateVRuler(t, r);
   Track *l = t->GetLink();
   if (l)
   {
      r.height = l->GetHeight() - (kTopInset + 2);
      mTrackArtist->UpdateVRuler(l, r);
   }
#ifdef EXPERIMENTAL_OUTPUT_DISPLAY
   else if(MONO_WAVE_PAN(t)){
      r.height = t->GetHeight(true) - (kTopInset + 2);
      mTrackArtist->UpdateVRuler(t, r);
   }
#endif
}

void TrackPanel::UpdateVRulerSize()
{
   TrackListIterator iter(mTracks);
   Track *t = iter.First();
   if (t) {
      wxSize s = t->vrulerSize;
      while (t) {
         s.IncTo(t->vrulerSize);
         t = iter.Next();
      }
      if (vrulerSize != s) {
         vrulerSize = s;
         mRuler->SetLeftOffset(GetLeftOffset());  // bevel on AdornedRuler
         mRuler->Refresh();
      }
   }
   Refresh(false);
}

/// The following method moves to the previous track
/// selecting and unselecting depending if you are on the start of a
/// block or not.

/// \todo Merge related methods, TrackPanel::OnPrevTrack and
/// TrackPanel::OnNextTrack.
void TrackPanel::OnPrevTrack( bool shift )
{
   TrackListIterator iter( mTracks );
   Track* t = GetFocusedTrack();
   if( t == NULL )   // if there isn't one, focus on last
   {
      t = iter.Last();
      SetFocusedTrack( t );
      EnsureVisible( t );
      MakeParentModifyState(false);
      return;
   }

   Track* p = NULL;
   bool tSelected = false;
   bool pSelected = false;
   if( shift )
   {
      p = mTracks->GetPrev( t, true ); // Get previous track
      if( p == NULL )   // On first track
      {
         // JKC: wxBell() is probably for accessibility, so a blind
         // user knows they were at the top track.
         wxBell();
         if( mCircularTrackNavigation )
         {
            TrackListIterator iter( mTracks );
            p = iter.Last();
         }
         else
         {
            EnsureVisible( t );
            return;
         }
      }
      tSelected = t->GetSelected();
      if (p)
         pSelected = p->GetSelected();
      if( tSelected && pSelected )
      {
         mTracks->Select( t, false );
         SetFocusedTrack( p );   // move focus to next track down
         EnsureVisible( p );
         MakeParentModifyState(false);
         return;
      }
      if( tSelected && !pSelected )
      {
         mTracks->Select( p, true );
         SetFocusedTrack( p );   // move focus to next track down
         EnsureVisible( p );
         MakeParentModifyState(false);
         return;
      }
      if( !tSelected && pSelected )
      {
         mTracks->Select( p, false );
         SetFocusedTrack( p );   // move focus to next track down
         EnsureVisible( p );
         MakeParentModifyState(false);
         return;
      }
      if( !tSelected && !pSelected )
      {
         mTracks->Select( t, true );
         SetFocusedTrack( p );   // move focus to next track down
         EnsureVisible( p );
         MakeParentModifyState(false);
         return;
      }
   }
   else
   {
      p = mTracks->GetPrev( t, true ); // Get next track
      if( p == NULL )   // On last track so stay there?
      {
         wxBell();
         if( mCircularTrackNavigation )
         {
            TrackListIterator iter( mTracks );
            for( Track *d = iter.First(); d; d = iter.Next( true ) )
            {
               p = d;
            }
            SetFocusedTrack( p );   // Wrap to the first track
            EnsureVisible( p );
            MakeParentModifyState(false);
            return;
         }
         else
         {
            EnsureVisible( t );
            return;
         }
      }
      else
      {
         SetFocusedTrack( p );   // move focus to next track down
         EnsureVisible( p );
         MakeParentModifyState(false);
         return;
      }
   }
}

/// The following method moves to the next track,
/// selecting and unselecting depending if you are on the start of a
/// block or not.
void TrackPanel::OnNextTrack( bool shift )
{
   Track *t;
   Track *n;
   TrackListIterator iter( mTracks );
   bool tSelected,nSelected;

   t = GetFocusedTrack();   // Get currently focused track
   if( t == NULL )   // if there isn't one, focus on first
   {
      t = iter.First();
      SetFocusedTrack( t );
      EnsureVisible( t );
      MakeParentModifyState(false);
      return;
   }

   if( shift )
   {
      n = mTracks->GetNext( t, true ); // Get next track
      if( n == NULL )   // On last track so stay there
      {
         wxBell();
         if( mCircularTrackNavigation )
         {
            TrackListIterator iter( mTracks );
            n = iter.First();
         }
         else
         {
            EnsureVisible( t );
            return;
         }
      }
      tSelected = t->GetSelected();
      nSelected = n->GetSelected();
      if( tSelected && nSelected )
      {
         mTracks->Select( t, false );
         SetFocusedTrack( n );   // move focus to next track down
         EnsureVisible( n );
         MakeParentModifyState(false);
         return;
      }
      if( tSelected && !nSelected )
      {
         mTracks->Select( n, true );
         SetFocusedTrack( n );   // move focus to next track down
         EnsureVisible( n );
         MakeParentModifyState(false);
         return;
      }
      if( !tSelected && nSelected )
      {
         mTracks->Select( n, false );
         SetFocusedTrack( n );   // move focus to next track down
         EnsureVisible( n );
         MakeParentModifyState(false);
         return;
      }
      if( !tSelected && !nSelected )
      {
         mTracks->Select( t, true );
         SetFocusedTrack( n );   // move focus to next track down
         EnsureVisible( n );
         MakeParentModifyState(false);
         return;
      }
   }
   else
   {
      n = mTracks->GetNext( t, true ); // Get next track
      if( n == NULL )   // On last track so stay there
      {
         wxBell();
         if( mCircularTrackNavigation )
         {
            TrackListIterator iter( mTracks );
            n = iter.First();
            SetFocusedTrack( n );   // Wrap to the first track
            EnsureVisible( n );
            MakeParentModifyState(false);
            return;
         }
         else
         {
            EnsureVisible( t );
            return;
         }
      }
      else
      {
         SetFocusedTrack( n );   // move focus to next track down
         EnsureVisible( n );
         MakeParentModifyState(false);
         return;
      }
   }
}

void TrackPanel::OnFirstTrack()
{
   Track *t = GetFocusedTrack();
   if (!t)
      return;

   TrackListIterator iter(mTracks);
   Track *f = iter.First();
   if (t != f)
   {
      SetFocusedTrack(f);
      MakeParentModifyState(false);
   }
   EnsureVisible(f);
}

void TrackPanel::OnLastTrack()
{
   Track *t = GetFocusedTrack();
   if (!t)
      return;

   TrackListIterator iter(mTracks);
   Track *l = iter.Last();
   if (t != l)
   {
      SetFocusedTrack(l);
      MakeParentModifyState(false);
   }
   EnsureVisible(l);
}

void TrackPanel::OnToggle()
{
   Track *t;

   t = GetFocusedTrack();   // Get currently focused track
   if (!t)
      return;

   mTracks->Select( t, !t->GetSelected() );
   EnsureVisible( t );
   MakeParentModifyState(false);

   mAx->Updated();

   return;
}

// Make sure selection edge is in view
void TrackPanel::ScrollIntoView(double pos)
{
   const int screenWidth = rint(mViewInfo->GetScreenWidth());

   int w, h;
   GetTracksUsableArea( &w, &h );
   // Or should we just set w = screenWidth ?

   int pixel = mViewInfo->TimeToPosition(pos);
   if (pixel < 0 || pixel >= screenWidth)
   {
      mListener->TP_ScrollWindow
         (mViewInfo->OffsetTimeByPixels(pos, -(w / 2)));
      Refresh(false);
   }
}

void TrackPanel::ScrollIntoView(int x)
{
   ScrollIntoView(mViewInfo->PositionToTime(x, GetLeftOffset()));
}

void TrackPanel::OnCursorLeft( bool shift, bool ctrl, bool keyup )
{
   // PRL:  What I found and preserved, strange though it be:
   // During playback:  jump depends on preferences and is independent of the zoom
   // and does not vary if the key is held
   // Else: jump depends on the zoom and gets bigger if the key is held
   int snapToTime = GetActiveProject()->GetSnapTo();
   double quietSeekStepPositive = 1.0; // pixels
   double audioSeekStepPositive = shift ? mSeekLong : mSeekShort;
   SeekLeftOrRight
      (true, shift, ctrl, keyup, snapToTime, true, false,
       quietSeekStepPositive, true,
       audioSeekStepPositive, false);
}

void TrackPanel::OnCursorRight(bool shift, bool ctrl, bool keyup)
{
   // PRL:  What I found and preserved, strange though it be:
   // During playback:  jump depends on preferences and is independent of the zoom
   // and does not vary if the key is held
   // Else: jump depends on the zoom and gets bigger if the key is held
   int snapToTime = GetActiveProject()->GetSnapTo();
   double quietSeekStepPositive = 1.0; // pixels
   double audioSeekStepPositive = shift ? mSeekLong : mSeekShort;
   SeekLeftOrRight
      (false, shift, ctrl, keyup, snapToTime, true, false,
       quietSeekStepPositive, true,
       audioSeekStepPositive, false);
}

// Handle small cursor and play head movements
void TrackPanel::SeekLeftOrRight
(bool leftward, bool shift, bool ctrl, bool keyup,
 int snapToTime, bool mayAccelerateQuiet, bool mayAccelerateAudio,
 double quietSeekStepPositive, bool quietStepIsPixels,
 double audioSeekStepPositive, bool audioStepIsPixels)
{
   if (keyup)
   {
      if (IsAudioActive())
      {
         return;
      }

      MakeParentModifyState(false);
      return;
   }

   // If the last adjustment was very recent, we are
   // holding the key down and should move faster.
   const wxLongLong curtime = ::wxGetLocalTimeMillis();
   enum { MIN_INTERVAL = 50 };
   const bool fast = (curtime - mLastSelectionAdjustment < MIN_INTERVAL);
   
   // How much faster should the cursor move if shift is down?
   enum { LARGER_MULTIPLIER = 4 };
   int multiplier = (fast && mayAccelerateQuiet) ? LARGER_MULTIPLIER : 1;
   if (leftward)
      multiplier = -multiplier;

   if (shift && ctrl)
   {
      mLastSelectionAdjustment = curtime;

      // Contract selection
      // Reduce and constrain (counter-intuitive)
      if (leftward) {
         const double t1 = mViewInfo->selectedRegion.t1();
         mViewInfo->selectedRegion.setT1(
            std::max(mViewInfo->selectedRegion.t0(),
               snapToTime
               ? GridMove(t1, multiplier)
               : quietStepIsPixels
               ? mViewInfo->OffsetTimeByPixels(
                     t1, int(multiplier * quietSeekStepPositive))
               : t1 +  multiplier * quietSeekStepPositive
         ));

         // Make sure it's visible.
         ScrollIntoView(mViewInfo->selectedRegion.t1());
      }
      else {
         const double t0 = mViewInfo->selectedRegion.t0();
         mViewInfo->selectedRegion.setT0(
            std::min(mViewInfo->selectedRegion.t1(),
               snapToTime
               ? GridMove(t0, multiplier)
               : quietStepIsPixels
               ? mViewInfo->OffsetTimeByPixels(
                  t0, int(multiplier * quietSeekStepPositive))
               : t0 + multiplier * quietSeekStepPositive
         ));

         // Make sure new position is in view.
         ScrollIntoView(mViewInfo->selectedRegion.t0());
      }
      Refresh(false);
   }
   else if (IsAudioActive()) {
#ifdef EXPERIMENTAL_IMPROVED_SEEKING
      if (gAudioIO->GetLastPlaybackTime() < mLastSelectionAdjustment) {
         // Allow time for the last seek to output a buffer before
         // discarding samples again
         // Do not advance mLastSelectionAdjustment
         return;
      }
#endif
      mLastSelectionAdjustment = curtime;

      // Ignore the multiplier for the quiet case
      multiplier = (fast && mayAccelerateAudio) ? LARGER_MULTIPLIER : 1;
      if (leftward)
         multiplier = -multiplier;

      // If playing, reposition
      double seconds;
      if (audioStepIsPixels) {
         const double streamTime = gAudioIO->GetStreamTime();
         const double newTime =
            mViewInfo->OffsetTimeByPixels(streamTime, int(audioSeekStepPositive));
         seconds = newTime - streamTime;
      }
      else
         seconds = multiplier * audioSeekStepPositive;
      gAudioIO->SeekStream(seconds);
      return;
   }
   else if (shift)
   {
      mLastSelectionAdjustment = curtime;

      // Extend selection
      // Expand and constrain
      if (leftward) {
         const double t0 = mViewInfo->selectedRegion.t0();
         mViewInfo->selectedRegion.setT0(
            std::max(0.0,
               snapToTime
               ? GridMove(t0, multiplier)
               : quietStepIsPixels
               ? mViewInfo->OffsetTimeByPixels(
                     t0, int(multiplier * quietSeekStepPositive))
               : t0 + multiplier * quietSeekStepPositive
         ));

         // Make sure it's visible.
         ScrollIntoView(mViewInfo->selectedRegion.t0());
      }
      else {
         double end = mTracks->GetEndTime();

         const double t1 = mViewInfo->selectedRegion.t1();
         mViewInfo->selectedRegion.setT1(
            std::min(end,
               snapToTime
               ? GridMove(t1, multiplier)
               : quietStepIsPixels
               ? mViewInfo->OffsetTimeByPixels(
                     t1, int(multiplier * quietSeekStepPositive))
               : t1 + multiplier * quietSeekStepPositive
         ));

         // Make sure new position is in view.
         ScrollIntoView(mViewInfo->selectedRegion.t1());
      }
      Refresh(false);
   }
   else
   {
      mLastSelectionAdjustment = curtime;

      // Move the cursor
      // Already in cursor mode?
      if (mViewInfo->selectedRegion.isPoint())
      {
         // Move and constrain
         double end = mTracks->GetEndTime();
         const double t0 = mViewInfo->selectedRegion.t0();
         mViewInfo->selectedRegion.setT0(
            std::max(0.0,
               std::min(end,
                  snapToTime
                  ? GridMove(t0, multiplier)
                  : quietStepIsPixels
                  ? mViewInfo->OffsetTimeByPixels(
                       t0, int(multiplier * quietSeekStepPositive))
                  : t0 + multiplier * quietSeekStepPositive)),
            false // do not swap selection boundaries
         );
         mViewInfo->selectedRegion.collapseToT0();

         // Move the visual cursor
         DrawCursor();
      }
      else
      {
         // Transition to cursor mode.
         if (leftward)
            mViewInfo->selectedRegion.collapseToT0();
         else
            mViewInfo->selectedRegion.collapseToT1();
         Refresh(false);
      }

      // Make sure new position is in view
      ScrollIntoView(mViewInfo->selectedRegion.t1());
   }
}

// Handles moving a selection edge with the keyboard in snap-to-time mode;
// returns the moved value.
// Will move at least minPix pixels -- set minPix positive to move forward,
// negative to move backward.
double TrackPanel::GridMove(double t, int minPix)
{
   NumericTextCtrl ttc(NumericConverter::TIME, this, wxID_ANY, wxT(""), 0.0, GetProject()->GetRate());
   ttc.SetFormatName(GetProject()->GetSelectionFormat());
   ttc.SetValue(t);

   // Try incrementing/decrementing the value; if we've moved far enough we're
   // done
   double result;
   minPix >= 0 ? ttc.Increment() : ttc.Decrement();
   result = ttc.GetValue();
   if (abs(mViewInfo->TimeToPosition(result) - mViewInfo->TimeToPosition(t))
       >= abs(minPix))
       return result;

   // Otherwise, move minPix pixels, then snap to the time.
   result = mViewInfo->OffsetTimeByPixels(t, minPix);
   ttc.SetValue(result);
   result = ttc.GetValue();
   return result;
}

void TrackPanel::OnBoundaryMove(bool left, bool boundaryContract)
{
  // Move the left/right selection boundary, to either expand or contract the selection
  // left=true: operate on left boundary; left=false: operate on right boundary
  // boundaryContract=true: contract region; boundaryContract=false: expand region.

   // If the last adjustment was very recent, we are
   // holding the key down and should move faster.
   wxLongLong curtime = ::wxGetLocalTimeMillis();
   int pixels = 1;
   if( curtime - mLastSelectionAdjustment < 50 )
   {
      pixels = 4;
   }
   mLastSelectionAdjustment = curtime;

   if (IsAudioActive())
   {
      double indicator = gAudioIO->GetStreamTime();
      if (left) {
         mViewInfo->selectedRegion.setT0(indicator, false);
      }
      else
      {
         mViewInfo->selectedRegion.setT1(indicator);
      }

      MakeParentModifyState(false);
      Refresh(false);
   }
   else
   {
      // BOUNDARY MOVEMENT
      // Contract selection from the right to the left
      if( boundaryContract )
      {
         if (left) {
            // Reduce and constrain left boundary (counter-intuitive)
            // Move the left boundary by at most the desired number of pixels,
            // but not past the right
            mViewInfo->selectedRegion.setT0(
               std::min(mViewInfo->selectedRegion.t1(),
                  mViewInfo->OffsetTimeByPixels(
                     mViewInfo->selectedRegion.t0(),
                     pixels)));

            // Make sure it's visible
            ScrollIntoView( mViewInfo->selectedRegion.t0() );
         }
         else
         {
            // Reduce and constrain right boundary (counter-intuitive)
            // Move the left boundary by at most the desired number of pixels,
            // but not past the left
            mViewInfo->selectedRegion.setT1(
               std::max(mViewInfo->selectedRegion.t0(),
                  mViewInfo->OffsetTimeByPixels(
                     mViewInfo->selectedRegion.t1(),
                     -pixels)));

            // Make sure it's visible
            ScrollIntoView( mViewInfo->selectedRegion.t1() );
         }
      }
      // BOUNDARY MOVEMENT
      // Extend selection toward the left
      else
      {
         if (left) {
            // Expand and constrain left boundary
            mViewInfo->selectedRegion.setT0(
               std::max(0.0,
                  mViewInfo->OffsetTimeByPixels(
                     mViewInfo->selectedRegion.t0(),
                     -pixels)));

            // Make sure it's visible
            ScrollIntoView( mViewInfo->selectedRegion.t0() );
         }
         else
         {
            // Expand and constrain right boundary
            double end = mTracks->GetEndTime();
            mViewInfo->selectedRegion.setT1(
               std::min(end,
                  mViewInfo->OffsetTimeByPixels(
                     mViewInfo->selectedRegion.t1(),
                     pixels)));

            // Make sure it's visible
            ScrollIntoView(mViewInfo->selectedRegion.t1());
         }
      }
      Refresh( false );
      MakeParentModifyState(false);
   }
}

// Move the cursor forward or backward, while paused or while playing.
// forward=true: Move cursor forward; forward=false: Move cursor backwards
// jump=false: Move cursor determined by zoom; jump=true: Use seek times
// longjump=false: Use mSeekShort; longjump=true: Use mSeekLong
void TrackPanel::OnCursorMove(bool forward, bool jump, bool longjump )
{
   // PRL:  nobody calls this yet with !jump

   double positiveSeekStep;
   bool byPixels;
   if (jump) {
      if (!longjump) {
         positiveSeekStep = mSeekShort;
      } else {
         positiveSeekStep = mSeekLong;
      }
      byPixels = false;
   } else {
      positiveSeekStep = 1.0;
      byPixels = true;
   }
   bool mayAccelerate = !jump;
   SeekLeftOrRight
      (!forward, false, false, false,
       0, mayAccelerate, mayAccelerate,
       positiveSeekStep, byPixels,
       positiveSeekStep, byPixels);

   MakeParentModifyState(false);
}

//The following methods operate controls on specified tracks,
//This will pop up the track panning dialog for specified track
void TrackPanel::OnTrackPan()
{
   Track *t = GetFocusedTrack();
   if (!t || (t->GetKind() != Track::Wave)) {
      return;
   }

   LWSlider *slider = mTrackInfo.PanSlider((WaveTrack *) t);
   if (slider->ShowDialog()) {
      SetTrackPan(t, slider);
   }
}

void TrackPanel::OnTrackPanLeft()
{
   Track *t = GetFocusedTrack();
   if (!t || (t->GetKind() != Track::Wave)) {
      return;
   }

   LWSlider *slider = mTrackInfo.PanSlider((WaveTrack *) t);
   slider->Decrease(1);
   SetTrackPan(t, slider);
}

void TrackPanel::OnTrackPanRight()
{
   Track *t = GetFocusedTrack();
   if (!t || (t->GetKind() != Track::Wave)) {
      return;
   }

   LWSlider *slider = mTrackInfo.PanSlider((WaveTrack *) t);
   slider->Increase(1);
   SetTrackPan(t, slider);
}

void TrackPanel::SetTrackPan(Track * t, LWSlider * s)
{
   wxASSERT(t);
   if( t->GetKind() != Track::Wave )
      return;
   float newValue = s->Get();

   WaveTrack *link = (WaveTrack *)mTracks->GetLink(t);
   ((WaveTrack*)t)->SetPan(newValue);
   if (link)
      link->SetPan(newValue);

   MakeParentPushState(_("Adjusted Pan"), _("Pan"), PUSH_CONSOLIDATE );

   RefreshTrack(t);
}

/// This will pop up the track gain dialog for specified track
void TrackPanel::OnTrackGain()
{
   Track *t = GetFocusedTrack();
   if (!t || (t->GetKind() != Track::Wave)) {
      return;
   }

   LWSlider *slider = mTrackInfo.GainSlider((WaveTrack *) t);
   if (slider->ShowDialog()) {
      SetTrackGain(t, slider);
   }
}

void TrackPanel::OnTrackGainInc()
{
   Track *t = GetFocusedTrack();
   if (!t || (t->GetKind() != Track::Wave)) {
      return;
   }

   LWSlider *slider = mTrackInfo.GainSlider((WaveTrack *) t);
   slider->Increase(1);
   SetTrackGain(t, slider);
}

void TrackPanel::OnTrackGainDec()
{
   Track *t = GetFocusedTrack();
   if (!t || (t->GetKind() != Track::Wave)) {
      return;
   }

   LWSlider *slider = mTrackInfo.GainSlider((WaveTrack *) t);
   slider->Decrease(1);
   SetTrackGain(t, slider);
}

void TrackPanel::SetTrackGain(Track * t, LWSlider * s)
{
   wxASSERT(t);
   if( t->GetKind() != Track::Wave )
      return ;
   float newValue = s->Get();

   WaveTrack *link = (WaveTrack *)mTracks->GetLink(t);
   ((WaveTrack*)t)->SetGain(newValue);
   if (link)
      link->SetGain(newValue);

   MakeParentPushState(_("Adjusted gain"), _("Gain"), PUSH_CONSOLIDATE);

   RefreshTrack(t);
}

void TrackPanel::OnTrackMenu(Track *t)
{
   if(!t) {
      t = GetFocusedTrack();
      if(!t) return;
   }

   mPopupMenuTarget = t;

   bool canMakeStereo = false;
   Track *next = mTracks->GetNext(t);

   wxMenu *theMenu = NULL;
   if (t->GetKind() == Track::Time) {
      theMenu = mTimeTrackMenu;

      TimeTrack *tt = (TimeTrack*) t;

      theMenu->Enable(OnTimeTrackLinID, tt->GetDisplayLog());
      theMenu->Enable(OnTimeTrackLogID, !tt->GetDisplayLog());
      theMenu->Check(OnTimeTrackLogIntID, tt->GetInterpolateLog());
   }

   if (t->GetKind() == Track::Wave) {
      theMenu = mWaveTrackMenu;
      if (next && !t->GetLinked() && !next->GetLinked()
            && t->GetKind() == Track::Wave
            && next->GetKind() == Track::Wave)
         canMakeStereo = true;

      theMenu->Enable(OnSwapChannelsID, t->GetLinked());
      theMenu->Enable(OnMergeStereoID, canMakeStereo);
      theMenu->Enable(OnSplitStereoID, t->GetLinked());
      theMenu->Enable(OnSplitStereoMonoID, t->GetLinked());

      // We only need to set check marks. Clearing checks causes problems on Linux (bug 851)
      switch (t->GetChannel()) {
      case Track::LeftChannel:
         theMenu->Check(OnChannelLeftID, true);
         break;
      case Track::RightChannel:
         theMenu->Check(OnChannelRightID, true);
         break;
      default:
         theMenu->Check(OnChannelMonoID, true);
      }

      theMenu->Enable(OnChannelMonoID, !t->GetLinked());
      theMenu->Enable(OnChannelLeftID, !t->GetLinked());
      theMenu->Enable(OnChannelRightID, !t->GetLinked());

      const int display = static_cast<WaveTrack *>(t)->GetDisplay();
      theMenu->Check(
         (display == WaveTrack::Waveform) ? OnWaveformID : OnSpectrumID,
         true
      );

      WaveTrack * track = (WaveTrack *)t;
      SetMenuCheck(*mRateMenu, IdOfRate((int) track->GetRate()));
      SetMenuCheck(*mFormatMenu, IdOfFormat(track->GetSampleFormat()));

      bool unsafe = IsUnsafe();
      for (int i = OnRate8ID; i <= OnFloatID; i++) {
         theMenu->Enable(i, !unsafe);
      }
   }

#if defined(USE_MIDI)
   if (t->GetKind() == Track::Note)
      theMenu = mNoteTrackMenu;
#endif

   if (t->GetKind() == Track::Label){
       theMenu = mLabelTrackMenu;
   }

   if (theMenu) {
      theMenu->Enable(OnMoveUpID, mTracks->CanMoveUp(t));
      theMenu->Enable(OnMoveDownID, mTracks->CanMoveDown(t));
      theMenu->Enable(OnMoveTopID, mTracks->CanMoveUp(t));
      theMenu->Enable(OnMoveBottomID, mTracks->CanMoveDown(t));

      //We need to find the location of the menu rectangle.
      wxRect r = FindTrackRect(t,true);
      wxRect titleRect;
      mTrackInfo.GetTitleBarRect(r,titleRect);

      PopupMenu(theMenu, titleRect.x + 1,
                  titleRect.y + titleRect.height + 1);
   }

   mPopupMenuTarget = NULL;

   SetCapturedTrack(NULL);

   Refresh(false);
}

void TrackPanel::OnVRulerMenu(Track *t, wxMouseEvent *pEvent)
{
   if (!t) {
      t = GetFocusedTrack();
      if (!t)
         return;
   }

   if (t->GetKind() != Track::Wave)
      return;

   WaveTrack *const wt = static_cast<WaveTrack*>(t);

   const int display = wt->GetDisplay();
   wxMenu *theMenu;
   if (display == WaveTrack::Waveform) {
      theMenu = mRulerWaveformMenu;
      const int id =
         OnFirstWaveformScaleID + int(wt->GetWaveformSettings().scaleType);
      theMenu->Check(id, true);
   }
   else {
      theMenu = mRulerSpectrumMenu;
      const int id =
         OnFirstSpectrumScaleID + int(wt->GetSpectrogramSettings().scaleType);
      theMenu->Check(id, true);
   }

   int x, y;
   if (pEvent)
      x = pEvent->m_x, y = pEvent->m_y;
   else {
      // If no event given, pop up the menu at the same height
      // as for the track control menu
      const wxRect r = FindTrackRect(wt, true);
      wxRect titleRect;
      mTrackInfo.GetTitleBarRect(r, titleRect);
      x = GetVRulerOffset(), y = titleRect.y + titleRect.height + 1;
   }

   // So that IsDragZooming() returns false, and if we zoom in, we do so
   // centered where the mouse is now:
   mZoomStart = mZoomEnd = pEvent->m_y;

   mPopupMenuTarget = wt;
   PopupMenu(theMenu, x, y);
   mPopupMenuTarget = NULL;
}

void TrackPanel::OnTrackMute(bool shiftDown, Track *t)
{
   if (!t) {
      t = GetFocusedTrack();
      if (!t || (t->GetKind() != Track::Wave))
         return;
   }
   GetProject()->HandleTrackMute(t, shiftDown);

   // Update mixer board, too.
   MixerBoard* pMixerBoard = this->GetMixerBoard();
   if (pMixerBoard)
   {
      pMixerBoard->UpdateMute(); // Update for all tracks.
      pMixerBoard->UpdateSolo(); // Update for all tracks.
   }

   mAx->Updated();
   Refresh(false);
}


void TrackPanel::OnTrackSolo(bool shiftDown, Track *t)
{
   if (!t)
   {
      t = GetFocusedTrack();
      if (!t || (t->GetKind() != Track::Wave))
         return;
   }
   GetProject()->HandleTrackSolo(t, shiftDown);

   // Update mixer board, too.
   MixerBoard* pMixerBoard = this->GetMixerBoard();
   if (pMixerBoard)
   {
      pMixerBoard->UpdateMute(); // Update for all tracks.
      pMixerBoard->UpdateSolo(); // Update for all tracks.
   }

   mAx->Updated();
   Refresh(false);
}

void TrackPanel::OnTrackClose()
{
   Track *t = GetFocusedTrack();
   if(!t) return;

   if (IsUnsafe())
   {
      mListener->TP_DisplayStatusMessage( _( "Can't delete track with active audio" ) );
      wxBell();
      return;
   }

   RemoveTrack( t );

   SetCapturedTrack( NULL );

   // BG: There are no more tracks on screen
   if( mTracks->IsEmpty() )
   {
      //BG: Set zoom to normal
      mViewInfo->SetZoom(ZoomInfo::GetDefaultZoom());

      //STM: Set selection to 0,0
      //PRL: and default the rest of the selection information
      mViewInfo->selectedRegion = SelectedRegion();

      mListener->TP_RedrawScrollbars();
      mListener->TP_DisplayStatusMessage( wxT( "" ) ); //STM: Clear message if all tracks are removed
   }

   Refresh( false );
}

void TrackPanel::OnTrackMoveUp()
{
   if (mTracks->CanMoveUp(GetFocusedTrack()))
      MoveTrack(GetFocusedTrack(), OnMoveUpID);
}

void TrackPanel::OnTrackMoveDown()
{
   if (mTracks->CanMoveDown(GetFocusedTrack()))
      MoveTrack(GetFocusedTrack(), OnMoveDownID);
}

void TrackPanel::OnTrackMoveTop()
{
   if (mTracks->CanMoveUp(GetFocusedTrack()))
      MoveTrack(GetFocusedTrack(), OnMoveTopID);
}

void TrackPanel::OnTrackMoveBottom()
{
   if (mTracks->CanMoveDown(GetFocusedTrack()))
      MoveTrack(GetFocusedTrack(), OnMoveBottomID);
}


Track * TrackPanel::GetFirstSelectedTrack()
{

   TrackListIterator iter(mTracks);

   Track * t;
   for ( t = iter.First();t!=NULL;t=iter.Next())
      {
         //Find the first selected track
         if(t->GetSelected())
            {
               return t;
            }

      }
   //if nothing is selected, return the first track
   t = iter.First();

   if(t)
      return t;
   else
      return NULL;
}

void TrackPanel::EnsureVisible(Track * t)
{
   TrackListIterator iter(mTracks);
   Track *it = NULL;
   Track *nt = NULL;

   SetFocusedTrack(t);

   int trackTop = 0;
   int trackHeight =0;

   for (it = iter.First(); it; it = iter.Next()) {
      trackTop += trackHeight;
      trackHeight =  it->GetHeight();

      //find the second track if this is stereo
      if (it->GetLinked()) {
         nt = iter.Next();
         trackHeight += nt->GetHeight();
      }
#ifdef EXPERIMENTAL_OUTPUT_DISPLAY
      else if(MONO_WAVE_PAN(it)){
         trackHeight += it->GetHeight(true);
      }
#endif
      else {
         nt = it;
      }

      //We have found the track we want to ensure is visible.
      if ((it == t) || (nt == t)) {

         //Get the size of the trackpanel.
         int width, height;
         GetSize(&width, &height);

         if (trackTop < mViewInfo->vpos) {
            height = mViewInfo->vpos - trackTop + mViewInfo->scrollStep;
            height /= mViewInfo->scrollStep;
            mListener->TP_ScrollUpDown(-height);
         }
         else if (trackTop + trackHeight > mViewInfo->vpos + height) {
            height = (trackTop + trackHeight) - (mViewInfo->vpos + height);
            height = (height + mViewInfo->scrollStep + 1) / mViewInfo->scrollStep;
            mListener->TP_ScrollUpDown(height);
         }

         break;
      }
   }
   Refresh(false);
}

void TrackPanel::DrawBordersAroundTrack(Track * t, wxDC * dc,
                                        const wxRect & r, const int vrul,
                                        const int labelw)
{
   // Border around track and label area
   dc->SetBrush(*wxTRANSPARENT_BRUSH);
   dc->SetPen(*wxBLACK_PEN);
   dc->DrawRectangle(r.x, r.y, r.width - 1, r.height - 1);

   AColor::Line(*dc, labelw, r.y, labelw, r.y + r.height - 1);       // between vruler and TrackInfo

   // The lines at bottom of 1st track and top of second track of stereo group
   // Possibly replace with DrawRectangle to add left border.
#ifdef EXPERIMENTAL_OUTPUT_DISPLAY
   if (t->GetLinked() || MONO_WAVE_PAN(t)) {
      int h1 = r.y + t->GetHeight() - kTopInset;
      AColor::Line(*dc, vrul, h1 - 2, r.x + r.width - 1, h1 - 2);
      AColor::Line(*dc, vrul, h1 + kTopInset, r.x + r.width - 1, h1 + kTopInset);
   }
#else
   if (t->GetLinked()) {
      int h1 = r.y + t->GetHeight() - kTopInset;
      AColor::Line(*dc, vrul, h1 - 2, r.x + r.width - 1, h1 - 2);
      AColor::Line(*dc, vrul, h1 + kTopInset, r.x + r.width - 1, h1 + kTopInset);
   }
#endif
}

void TrackPanel::DrawShadow(Track * /* t */ , wxDC * dc, const wxRect & r)
{
   int right = r.x + r.width - 1;
   int bottom = r.y + r.height - 1;

   // shadow
   dc->SetPen(*wxBLACK_PEN);

   // bottom
   AColor::Line(*dc, r.x, bottom, right, bottom);
   // right
   AColor::Line(*dc, right, r.y, right, bottom);

   // background
   AColor::Dark(dc, false);

   // bottom
   AColor::Line(*dc, r.x, bottom, r.x + 1, bottom);
   // right
   AColor::Line(*dc, right, r.y, right, r.y + 1);
}

/// Returns the string to be displayed in the track label
/// indicating whether the track is mono, left, right, or
/// stereo and what sample rate it's using.
wxString TrackPanel::TrackSubText(Track * t)
{
   wxString s = wxString::Format(wxT("%dHz"),
                                 (int) (((WaveTrack *) t)->GetRate() +
                                        0.5));
#ifdef EXPERIMENTAL_OUTPUT_DISPLAY
   if (t->GetLinked() && t->GetChannel() != Track::MonoChannel)
      s = _("Stereo, ") + s;
#else
   if (t->GetLinked())
      s = _("Stereo, ") + s;
#endif
   else {
      if (t->GetChannel() == Track::MonoChannel)
         s = _("Mono, ") + s;
      else if (t->GetChannel() == Track::LeftChannel)
         s = _("Left, ") + s;
      else if (t->GetChannel() == Track::RightChannel)
         s = _("Right, ") + s;
   }

   return s;
}

/// Handle the menu options that change a track between
/// left channel, right channel, and mono.
static int channels[] = { Track::LeftChannel, Track::RightChannel,
   Track::MonoChannel
};

static const wxChar *channelmsgs[] = { _("Left Channel"), _("Right Channel"),
   _("Mono")
};

void TrackPanel::OnChannelChange(wxCommandEvent & event)
{
   int id = event.GetId();
   wxASSERT(id >= OnChannelLeftID && id <= OnChannelMonoID);
   wxASSERT(mPopupMenuTarget);
   mPopupMenuTarget->SetChannel(channels[id - OnChannelLeftID]);
   MakeParentPushState(wxString::Format(_("Changed '%s' to %s"),
                        mPopupMenuTarget->GetName().c_str(),
                        channelmsgs[id - OnChannelLeftID]),
                        _("Channel"));
   Refresh(false);
}

/// Swap the left and right channels of a stero track...
void TrackPanel::OnSwapChannels(wxCommandEvent & WXUNUSED(event))
{
   Track *partner = mPopupMenuTarget->GetLink();
   SplitStereo(true);
   mPopupMenuTarget->SetChannel(Track::RightChannel);
   partner->SetChannel(Track::LeftChannel);

   (mTracks->MoveUp(partner));
   partner->SetLinked(true);

   MixerBoard* pMixerBoard = this->GetMixerBoard();
   if (pMixerBoard) {
      pMixerBoard->UpdateTrackClusters();
   }

   MakeParentPushState(wxString::Format(_("Swapped Channels in '%s'"),
                                        mPopupMenuTarget->GetName().c_str()),
                       _("Swap Channels"));

}

/// Split a stereo track into two tracks...
void TrackPanel::OnSplitStereo(wxCommandEvent & WXUNUSED(event))
{
   SplitStereo(true);
   MakeParentPushState(wxString::Format(_("Split stereo track '%s'"),
                                        mPopupMenuTarget->GetName().c_str()),
                       _("Split"));
}

/// Split a stereo track into two mono tracks...
void TrackPanel::OnSplitStereoMono(wxCommandEvent & WXUNUSED(event))
{
   SplitStereo(false);
   MakeParentPushState(wxString::Format(_("Split Stereo to Mono '%s'"),
                                        mPopupMenuTarget->GetName().c_str()),
                       _("Split to Mono"));
}

/// Split a stereo track into two tracks...
void TrackPanel::SplitStereo(bool stereo)
{
   wxASSERT(mPopupMenuTarget);

   if (!stereo)
      mPopupMenuTarget->SetChannel(Track::MonoChannel);

   Track *partner = mPopupMenuTarget->GetLink();

#ifdef EXPERIMENTAL_OUTPUT_DISPLAY
   if(!stereo && MONO_WAVE_PAN(mPopupMenuTarget))
      ((WaveTrack*)mPopupMenuTarget)->SetVirtualState(true,true);
   if(!stereo && MONO_WAVE_PAN(partner))
      ((WaveTrack*)partner)->SetVirtualState(true,true);
#endif

   if (partner)
   {
      partner->SetName(mPopupMenuTarget->GetName());
      if (!stereo)
         partner->SetChannel(Track::MonoChannel);  // Keep original stereo track name.

      //On Demand - have each channel add it's own.
      if (ODManager::IsInstanceCreated() && partner->GetKind() == Track::Wave)
         ODManager::Instance()->MakeWaveTrackIndependent((WaveTrack*)partner);
   }

   mPopupMenuTarget->SetLinked(false);
   //make sure neither track is smaller than its minimum height
   if (mPopupMenuTarget->GetHeight() < mPopupMenuTarget->GetMinimizedHeight())
      mPopupMenuTarget->SetHeight(mPopupMenuTarget->GetMinimizedHeight());
   if (partner)
   {
      if (partner->GetHeight() < partner->GetMinimizedHeight())
         partner->SetHeight(partner->GetMinimizedHeight());

      // Make tracks the same height
      if (mPopupMenuTarget->GetHeight() != partner->GetHeight())
      {
         mPopupMenuTarget->SetHeight(((mPopupMenuTarget->GetHeight())+(partner->GetHeight())) / 2.0);
         partner->SetHeight(mPopupMenuTarget->GetHeight());
      }
   }

   Refresh(false);
}

/// Merge two tracks into one stereo track ??
void TrackPanel::OnMergeStereo(wxCommandEvent & WXUNUSED(event))
{
   wxASSERT(mPopupMenuTarget);
   mPopupMenuTarget->SetLinked(true);
   Track *partner = mPopupMenuTarget->GetLink();

#ifdef EXPERIMENTAL_OUTPUT_DISPLAY
   if(MONO_WAVE_PAN(mPopupMenuTarget))
      ((WaveTrack*)mPopupMenuTarget)->SetVirtualState(false);
   if(MONO_WAVE_PAN(partner))
      ((WaveTrack*)partner)->SetVirtualState(false);
#endif

   if (partner) {
      // Set partner's parameters to match target.
      partner->Merge(*mPopupMenuTarget);

      mPopupMenuTarget->SetChannel(Track::LeftChannel);
      partner->SetChannel(Track::RightChannel);

      // Set new track heights and minimized state
      bool bBothMinimizedp=((mPopupMenuTarget->GetMinimized())&&(partner->GetMinimized()));
      mPopupMenuTarget->SetMinimized(false);
      partner->SetMinimized(false);
      int AverageHeight=(mPopupMenuTarget->GetHeight() + partner->GetHeight())/ 2;
      mPopupMenuTarget->SetHeight(AverageHeight);
      partner->SetHeight(AverageHeight);
      mPopupMenuTarget->SetMinimized(bBothMinimizedp);
      partner->SetMinimized(bBothMinimizedp);

      //On Demand - join the queues together.
      if(ODManager::IsInstanceCreated() && partner->GetKind() == Track::Wave && mPopupMenuTarget->GetKind() == Track::Wave )
         if(!ODManager::Instance()->MakeWaveTrackDependent((WaveTrack*)partner,(WaveTrack*)mPopupMenuTarget))
         {
            ;
            //TODO: in the future, we will have to check the return value of MakeWaveTrackDependent -
            //if the tracks cannot merge, it returns false, and in that case we should not allow a merging.
            //for example it returns false when there are two different types of ODTasks on each track's queue.
            //we will need to display this to the user.
         }

      MakeParentPushState(wxString::Format(_("Made '%s' a stereo track"),
                                           mPopupMenuTarget->GetName().
                                           c_str()),
                          _("Make Stereo"));
   } else
      mPopupMenuTarget->SetLinked(false);

   Refresh(false);
}

class ViewSettingsDialog : public PrefsDialog
{
public:
   ViewSettingsDialog
      (wxWindow *parent, const wxString &title, PrefsDialog::Factories &factories,
       int page)
      : PrefsDialog(parent, title, factories)
      , mPage(page)
   {
   }

   virtual long GetPreferredPage()
   {
      return mPage;
   }

   virtual void SavePreferredPage()
   {
   }

private:
   const int mPage;
};

void TrackPanel::OnViewSettings(wxCommandEvent &)
{
   WaveTrack *const wt = static_cast<WaveTrack*>(mPopupMenuTarget);
   WaveformPrefsFactory waveformFactory(wt);
   SpectrumPrefsFactory spectrumFactory(wt);

   // Put Waveform page first
   PrefsDialog::Factories factories;
   factories.push_back(&waveformFactory);
   factories.push_back(&spectrumFactory);
   const int page = (wt->GetDisplay() == WaveTrack::Spectrum)
      ? 1 : 0;

   wxString title(wt->GetName() + wxT(": "));
   ViewSettingsDialog dialog(this, title, factories, page);

   if (0 != dialog.ShowModal())
      // Redraw
      Refresh(false);
}

///  Set the Display mode based on the menu choice in the Track Menu.
///  Note that gModes MUST BE IN THE SAME ORDER AS THE MENU CHOICES!!
///  const wxChar *gModes[] = { wxT("waveform"), wxT("waveformDB"),
///  wxT("spectrum"), wxT("pitch") };
void TrackPanel::OnSetDisplay(wxCommandEvent & event)
{
   int idInt = event.GetId();
   wxASSERT(idInt >= OnWaveformID && idInt <= OnSpectrumID);
   wxASSERT(mPopupMenuTarget
            && mPopupMenuTarget->GetKind() == Track::Wave);

   WaveTrack::WaveTrackDisplay id;
   switch (idInt) {
   default:
   case OnWaveformID:
      id = WaveTrack::Waveform; break;
   case OnSpectrumID:
      id = WaveTrack::Spectrum; break;
   }
   WaveTrack *wt = (WaveTrack *) mPopupMenuTarget;
   if (wt->GetDisplay() != id) {
      wt->SetDisplay(WaveTrack::WaveTrackDisplay(id));

      WaveTrack *l = static_cast<WaveTrack *>(wt->GetLink());
      if (l)
         l->SetDisplay(WaveTrack::WaveTrackDisplay(id));
#ifdef EXPERIMENTAL_OUTPUT_DISPLAY
      if (wt->GetDisplay() == WaveTrack::WaveformDisplay) {
         wt->SetVirtualState(false);
      }else if (id == WaveTrack::WaveformDisplay) {
         wt->SetVirtualState(true);
      }
#endif
      UpdateVRuler(wt);

      MakeParentModifyState(true);
      Refresh(false);
   }
}

/// Sets the sample rate for a track, and if it is linked to
/// another track, that one as well.
void TrackPanel::SetRate(Track * pTrack, double rate)
{
   ((WaveTrack *) pTrack)->SetRate(rate);
   Track *partner = mTracks->GetLink(pTrack);
   if (partner)
      ((WaveTrack *) partner)->SetRate(rate);
   // Separate conversion of "rate" enables changing the decimals without affecting i18n
   wxString rateString = wxString::Format(wxT("%.3f"), rate);
   MakeParentPushState(wxString::Format(_("Changed '%s' to %s Hz"),
                                        pTrack->GetName().c_str(), rateString.c_str()),
                       _("Rate Change"));
}

/// Handles the selection from the Format submenu of the
/// track menu.
void TrackPanel::OnFormatChange(wxCommandEvent & event)
{
   int id = event.GetId();
   wxASSERT(id >= On16BitID && id <= OnFloatID);
   wxASSERT(mPopupMenuTarget
            && mPopupMenuTarget->GetKind() == Track::Wave);

   sampleFormat newFormat = int16Sample;

   switch (id) {
   case On16BitID:
      newFormat = int16Sample;
      break;
   case On24BitID:
      newFormat = int24Sample;
      break;
   case OnFloatID:
      newFormat = floatSample;
      break;
   default:
      // ERROR -- should not happen
      wxASSERT(false);
      break;
   }
   if (newFormat == ((WaveTrack*)mPopupMenuTarget)->GetSampleFormat())
      return; // Nothing to do.

   bool bResult = ((WaveTrack*)mPopupMenuTarget)->ConvertToSampleFormat(newFormat);
   wxASSERT(bResult); // TO DO: Actually handle this.
   Track *partner = mTracks->GetLink(mPopupMenuTarget);
   if (partner)
   {
      bResult = ((WaveTrack*)partner)->ConvertToSampleFormat(newFormat);
      wxASSERT(bResult); // TO DO: Actually handle this.
   }

   MakeParentPushState(wxString::Format(_("Changed '%s' to %s"),
                                        mPopupMenuTarget->GetName().
                                        c_str(),
                                        GetSampleFormatStr(newFormat)),
                       _("Format Change"));

   SetMenuCheck( *mFormatMenu, id );
   MakeParentRedrawScrollbars();
   Refresh(false);
}

/// Converts a format enumeration to a wxWidgets menu item Id.
int TrackPanel::IdOfFormat( int format )
{
   switch (format) {
   case int16Sample:
      return On16BitID;
   case int24Sample:
      return On24BitID;
   case floatSample:
      return OnFloatID;
   default:
      // ERROR -- should not happen
      wxASSERT( false );
      break;
   }
   return OnFloatID;// Compiler food.
}

/// Puts a check mark at a given position in a menu.
void TrackPanel::SetMenuCheck( wxMenu & menu, int newId )
{
   wxMenuItemList & list = menu.GetMenuItems();
   wxMenuItem * item;
   int id;

   for ( wxMenuItemList::compatibility_iterator node = list.GetFirst(); node; node = node->GetNext() )
   {
      item = node->GetData();
      id = item->GetId();
      // We only need to set check marks. Clearing checks causes problems on Linux (bug 851)
      if (id==newId)
         menu.Check( id, true );
   }
}

const int nRates=12;

///  gRates MUST CORRESPOND DIRECTLY TO THE RATES AS LISTED IN THE MENU!!
///  IN THE SAME ORDER!!
static int gRates[nRates] = { 8000, 11025, 16000, 22050, 44100, 48000, 88200, 96000,
                       176400, 192000, 352800, 384000 };

/// This method handles the selection from the Rate
/// submenu of the track menu, except for "Other" (/see OnRateOther).
void TrackPanel::OnRateChange(wxCommandEvent & event)
{
   int id = event.GetId();
   wxASSERT(id >= OnRate8ID && id <= OnRate384ID);
   wxASSERT(mPopupMenuTarget
            && mPopupMenuTarget->GetKind() == Track::Wave);

   SetMenuCheck( *mRateMenu, id );
   SetRate(mPopupMenuTarget, gRates[id - OnRate8ID]);

   MakeParentRedrawScrollbars();

   Refresh(false);
}

/// Converts a sampling rate to a wxWidgets menu item id
int TrackPanel::IdOfRate( int rate )
{
   for(int i=0;i<nRates;i++) {
      if( gRates[i] == rate )
         return i+OnRate8ID;
   }
   return OnRateOtherID;
}

void TrackPanel::OnRateOther(wxCommandEvent &event)
{
   wxASSERT(mPopupMenuTarget
            && mPopupMenuTarget->GetKind() == Track::Wave);

   int newRate;

   /// \todo Remove artificial constants!!
   /// \todo Make a real dialog box out of this!!
   while (true)
   {
      wxDialog dlg(this, wxID_ANY, wxString(_("Set Rate")));
      dlg.SetName(dlg.GetTitle());
      ShuttleGui S(&dlg, eIsCreating);
      wxString rate;
      wxArrayString rates;
      wxComboBox *cb;

      rate.Printf(wxT("%ld"), lrint(((WaveTrack *) mPopupMenuTarget)->GetRate()));

      rates.Add(wxT("8000"));
      rates.Add(wxT("11025"));
      rates.Add(wxT("16000"));
      rates.Add(wxT("22050"));
      rates.Add(wxT("44100"));
      rates.Add(wxT("48000"));
      rates.Add(wxT("88200"));
      rates.Add(wxT("96000"));
      rates.Add(wxT("176400"));
      rates.Add(wxT("192000"));
      rates.Add(wxT("352800"));
      rates.Add(wxT("384000"));

      S.StartVerticalLay(true);
      {
         S.SetBorder(10);
         S.StartHorizontalLay(wxEXPAND, false);
         {
            cb = S.AddCombo(_("New sample rate (Hz):"),
                            rate,
                            &rates);
#if defined(__WXMAC__)
            // As of wxMac-2.8.12, setting manually is required
            // to handle rates not in the list.  See: Bug #427
            cb->SetValue(rate);
#endif
         }
         S.EndHorizontalLay();
         S.AddStandardButtons();
      }
      S.EndVerticalLay();

      dlg.SetClientSize(dlg.GetSizer()->CalcMin());
      dlg.Center();

      if (dlg.ShowModal() != wxID_OK)
      {
         return;  // user cancelled dialog
      }

      long lrate;
      if (cb->GetValue().ToLong(&lrate) && lrate >= 1 && lrate <= 1000000)
      {
         newRate = (int)lrate;
         break;
      }

      wxMessageBox(_("The entered value is invalid"), _("Error"),
                   wxICON_ERROR, this);
   }

   SetMenuCheck( *mRateMenu, event.GetId() );
   SetRate(mPopupMenuTarget, newRate);

   MakeParentRedrawScrollbars();
   Refresh(false);
}

void TrackPanel::OnSetTimeTrackRange(wxCommandEvent & /*event*/)
{
   TimeTrack *t = (TimeTrack*)mPopupMenuTarget;

   if (t) {
      long lower = (long) (t->GetRangeLower() * 100.0 + 0.5);
      long upper = (long) (t->GetRangeUpper() * 100.0 + 0.5);

      // MB: these lower/upper limits match the maximum allowed range of the time track
      // envelope, but this is not strictly required
      lower = wxGetNumberFromUser(_("Change lower speed limit (%) to:"),
                                  _("Lower speed limit"),
                                  _("Lower speed limit"),
                                  lower,
                                  10,
                                  1000);

      upper = wxGetNumberFromUser(_("Change upper speed limit (%) to:"),
                                  _("Upper speed limit"),
                                  _("Upper speed limit"),
                                  upper,
                                  lower+1,
                                  1000);

      if( lower >= 10 && upper <= 1000 && lower < upper ) {
         t->SetRangeLower((double)lower / 100.0);
         t->SetRangeUpper((double)upper / 100.0);
         MakeParentPushState(wxString::Format(_("Set range to '%ld' - '%ld'"),
                                              lower,
                                              upper),
      /* i18n-hint: (verb)*/

                             _("Set Range"));
         Refresh(false);
      }
   }
}

void TrackPanel::OnTimeTrackLin(wxCommandEvent & /*event*/)
{
   TimeTrack *t = (TimeTrack*)mPopupMenuTarget;
   t->SetDisplayLog(false);
   UpdateVRuler(t);
   MakeParentPushState(_("Set time track display to linear"), _("Set Display"));
   Refresh(false);
}

void TrackPanel::OnTimeTrackLog(wxCommandEvent & /*event*/)
{
   TimeTrack *t = (TimeTrack*)mPopupMenuTarget;
   t->SetDisplayLog(true);
   UpdateVRuler(t);
   MakeParentPushState(_("Set time track display to logarithmic"), _("Set Display"));
   Refresh(false);
}

void TrackPanel::OnTimeTrackLogInt(wxCommandEvent & /*event*/)
{
   TimeTrack *t = (TimeTrack*)mPopupMenuTarget;
   if(t->GetInterpolateLog()) {
      t->SetInterpolateLog(false);
      MakeParentPushState(_("Set time track interpolation to linear"), _("Set Interpolation"));
   } else {
      t->SetInterpolateLog(true);
      MakeParentPushState(_("Set time track interpolation to logarithmic"), _("Set Interpolation"));
   }
   Refresh(false);
}

void TrackPanel::OnWaveformScaleType(wxCommandEvent &evt)
{
   WaveTrack *const wt = static_cast<WaveTrack *>(mPopupMenuTarget);
   const WaveformSettings::ScaleType newScaleType =
      WaveformSettings::ScaleType(
         std::max(0,
            std::min(int(WaveformSettings::stNumScaleTypes) - 1,
               evt.GetId() - OnFirstWaveformScaleID
      )));
   if (wt->GetWaveformSettings().scaleType != newScaleType) {
      wt->GetIndependentWaveformSettings().scaleType = newScaleType;
      UpdateVRuler(wt); // Is this really needed?
      MakeParentModifyState(true);
      Refresh(false);
   }
}

void TrackPanel::OnSpectrumScaleType(wxCommandEvent &evt)
{
   WaveTrack *const wt = static_cast<WaveTrack *>(mPopupMenuTarget);
   const SpectrogramSettings::ScaleType newScaleType =
      SpectrogramSettings::ScaleType(
         std::max(0,
            std::min(int(SpectrogramSettings::stNumScaleTypes) - 1,
               evt.GetId() - OnFirstSpectrumScaleID
      )));
   if (wt->GetSpectrogramSettings().scaleType != newScaleType) {
      wt->GetIndependentSpectrogramSettings().scaleType = newScaleType;
      UpdateVRuler(wt); // Is this really needed?
      MakeParentModifyState(true);
      Refresh(false);
   }
}

void TrackPanel::OnZoomInVertical(wxCommandEvent &)
{
   HandleWaveTrackVZoom(static_cast<WaveTrack*>(mPopupMenuTarget), false, false);
}

void TrackPanel::OnZoomOutVertical(wxCommandEvent &)
{
   HandleWaveTrackVZoom(static_cast<WaveTrack*>(mPopupMenuTarget), true, false);
}

void TrackPanel::OnZoomFitVertical(wxCommandEvent &)
{
   HandleWaveTrackVZoom(static_cast<WaveTrack*>(mPopupMenuTarget), true, true);
}

/// Move a track up, down, to top or to bottom.

void TrackPanel::OnMoveTrack(wxCommandEvent &event)
{
   wxASSERT(event.GetId() == OnMoveUpID || event.GetId() == OnMoveDownID ||
            event.GetId() == OnMoveTopID || event.GetId() == OnMoveBottomID);

   MoveTrack( mPopupMenuTarget, event.GetId() );
}

void TrackPanel::MoveTrack( Track* target, int eventId )
{
   wxString direction;

   switch (eventId)
   {
   case OnMoveTopID :
      /* i18n-hint: where the track is moving to.*/
      direction = _("to Top");

      while (mTracks->CanMoveUp(target)) {
         if (mTracks->Move(target, true)) {
            MixerBoard* pMixerBoard = this->GetMixerBoard(); // Update mixer board.
            if (pMixerBoard && (target->GetKind() == Track::Wave))
               pMixerBoard->MoveTrackCluster((WaveTrack*)target, true);
         }
      }
      break;
   case OnMoveBottomID :
      /* i18n-hint: where the track is moving to.*/
      direction = _("to Bottom");

      while (mTracks->CanMoveDown(target)) {
         if (mTracks->Move(target, false)) {
            MixerBoard* pMixerBoard = this->GetMixerBoard(); // Update mixer board.
            if (pMixerBoard && (target->GetKind() == Track::Wave))
               pMixerBoard->MoveTrackCluster((WaveTrack*)target, false);
         }
      }
      break;
   default:
      bool bUp = (OnMoveUpID == eventId);
      /* i18n-hint: a direction.*/
      direction = bUp ? _("Up") : _("Down");

      if (mTracks->Move(target, bUp)) {
         MixerBoard* pMixerBoard = this->GetMixerBoard();
         if (pMixerBoard && (target->GetKind() == Track::Wave)) {
            pMixerBoard->MoveTrackCluster((WaveTrack*)target, bUp);
         }
      }
   }

   /* i18n-hint: Past tense of 'to move', as in 'moved audio track up'.*/
   wxString longDesc = (_("Moved"));
   /* i18n-hint: The direction of movement will be up, down, to top or to bottom.. */
   wxString shortDesc = (_("Move Track"));

   longDesc = (wxString::Format(wxT("%s '%s' %s"), longDesc.c_str(),
                                target->GetName().c_str(), direction.c_str()));
   shortDesc = (wxString::Format(wxT("%s %s"), shortDesc.c_str(), direction.c_str()));

   MakeParentPushState(longDesc, shortDesc);

   Refresh(false);
}

/// This only applies to MIDI tracks.  Presumably, it shifts the
/// whole sequence by an octave.
void TrackPanel::OnChangeOctave(wxCommandEvent & event)
{
#if defined(USE_MIDI)
   wxASSERT(event.GetId() == OnUpOctaveID
            || event.GetId() == OnDownOctaveID);
   wxASSERT(mPopupMenuTarget->GetKind() == Track::Note);
   NoteTrack *t = (NoteTrack *) mPopupMenuTarget;

   bool bDown = (OnDownOctaveID == event.GetId());
   t->SetBottomNote(t->GetBottomNote() + ((bDown) ? -12 : 12));

   MakeParentModifyState(true);
   Refresh(false);
#endif
}

void TrackPanel::OnSetName(wxCommandEvent & WXUNUSED(event))
{
   Track *t = mPopupMenuTarget;
   if (t)
   {
      wxString oldName = t->GetName();
      wxString newName =
         wxGetTextFromUser(_("Change track name to:"),
                           _("Track Name"), oldName);
      if (newName != wxT("")) // wxGetTextFromUser returns empty string on Cancel.
      {
         t->SetName(newName);
         // if we have a linked channel this name should change as well
         // (otherwise sort by name and time will crash).
         if (t->GetLinked())
            t->GetLink()->SetName(newName);

         MixerBoard* pMixerBoard = this->GetMixerBoard();
         if (pMixerBoard && (t->GetKind() == Track::Wave))
            pMixerBoard->UpdateName((WaveTrack*)t);

         MakeParentPushState(wxString::Format(_("Renamed '%s' to '%s'"),
                                              oldName.c_str(),
                                              newName.c_str()),
                             _("Name Change"));

         Refresh(false);
      }
   }
}

/// Cut selected text if cut menu item is selected
void TrackPanel::OnCutSelectedText(wxCommandEvent & WXUNUSED(event))
{
   LabelTrack *lt = (LabelTrack *)mPopupMenuTarget;
   if (lt->CutSelectedText()) {
      MakeParentPushState(_("Modified Label"),
                          _("Label Edit"),
                          PUSH_CONSOLIDATE);
   }
   RefreshTrack(lt);
}

/// Copy selected text if copy menu item is selected
void TrackPanel::OnCopySelectedText(wxCommandEvent & WXUNUSED(event))
{
   LabelTrack *lt = (LabelTrack *)mPopupMenuTarget;
   lt->CopySelectedText();
   RefreshTrack(lt);
}

/// paste selected text if paste menu item is selected
void TrackPanel::OnPasteSelectedText(wxCommandEvent & WXUNUSED(event))
{
   LabelTrack *lt = (LabelTrack *)mPopupMenuTarget;
   if (lt->PasteSelectedText(mViewInfo->selectedRegion.t0(),
       mViewInfo->selectedRegion.t1())) {
      MakeParentPushState(_("Modified Label"),
                          _("Label Edit"),
                          true /* consolidate */);
   }
   RefreshTrack(lt);
}

/// delete selected label
void TrackPanel::OnDeleteSelectedLabel(wxCommandEvent & WXUNUSED(event))
{
   LabelTrack *lt = (LabelTrack *)mPopupMenuTarget;
   int ndx = lt->GetLabelIndex(mViewInfo->selectedRegion.t0(),
                               mViewInfo->selectedRegion.t1());
   if (ndx != -1) {
      lt->DeleteLabel(ndx);
      MakeParentPushState(_("Deleted Label"),
                          _("Label Edit"),
                          true /* consolidate */);
   }
   RefreshTrack(lt);
}

// Small helper class to enumerate all fonts in the system
// We use this because the default implementation of
// wxFontEnumerator::GetFacenames() has changed between wx2.6 and 2.8
class TrackPanelFontEnumerator : public wxFontEnumerator
{
public:
   TrackPanelFontEnumerator(wxArrayString* fontNames) :
      mFontNames(fontNames) {}

   virtual bool OnFacename(const wxString& font)
   {
      mFontNames->Add(font);
      return true;
   }

private:
   wxArrayString* mFontNames;
};

void TrackPanel::OnSetFont(wxCommandEvent & WXUNUSED(event))
{
   wxArrayString facenames;
   TrackPanelFontEnumerator fontEnumerator(&facenames);
   fontEnumerator.EnumerateFacenames(wxFONTENCODING_SYSTEM, false);

   wxString facename = gPrefs->Read(wxT("/GUI/LabelFontFacename"), wxT(""));
   long fontsize = gPrefs->Read(wxT("/GUI/LabelFontSize"), 12);

   /* i18n-hint: (noun) This is the font for the label track.*/
   wxDialog dlg(this, wxID_ANY, wxString(_("Label Track Font")));
   dlg.SetName(dlg.GetTitle());
   ShuttleGui S(&dlg, eIsCreating);
   wxListBox *lb;
   wxSpinCtrl *sc;

   S.StartVerticalLay(true);
   {
      S.StartMultiColumn(2, wxEXPAND);
      {
         S.SetStretchyRow(0);
         S.SetStretchyCol(1);

         /* i18n-hint: (noun) The name of the typeface*/
         S.AddPrompt(_("Face name"));
         lb = new wxListBox(&dlg, wxID_ANY,
                            wxDefaultPosition,
                            wxDefaultSize,
                            facenames,
                            wxLB_SINGLE);

         lb->SetName(_("Face name"));
         lb->SetSelection(facenames.Index(facename));
         S.AddWindow(lb, wxALIGN_LEFT | wxEXPAND | wxALL);

         /* i18n-hint: (noun) The size of the typeface*/
         S.AddPrompt(_("Face size"));
         sc = new wxSpinCtrl(&dlg, wxID_ANY,
                             wxString::Format(wxT("%ld"), fontsize),
                             wxDefaultPosition,
                             wxDefaultSize,
                             wxSP_ARROW_KEYS,
                             8, 48, fontsize);
         sc->SetName(_("Face size"));
         S.AddWindow(sc, wxALIGN_LEFT | wxALL);
      }
      S.EndMultiColumn();
      S.AddStandardButtons();
   }
   S.EndVerticalLay();

   dlg.Layout();
   dlg.Fit();
   dlg.CenterOnParent();
   if (dlg.ShowModal() == wxID_CANCEL) {
      return;
   }

   gPrefs->Write(wxT("/GUI/LabelFontFacename"), lb->GetStringSelection());
   gPrefs->Write(wxT("/GUI/LabelFontSize"), sc->GetValue());
   gPrefs->Flush();

   LabelTrack::ResetFont();

   Refresh(false);
}

/// Determines which track is under the mouse
///  @param mouseX - mouse X position.
///  @param mouseY - mouse Y position.
///  @param label  - true iff the X Y position is relative to side-panel with the labels in it.
///  @param link - true iff we should consider a hit in any linked track as a hit.
///  @param *trackRect - returns track rectangle.
Track *TrackPanel::FindTrack(int mouseX, int mouseY, bool label, bool link,
                              wxRect * trackRect)
{
   wxRect r;
   r.x = 0;
   r.y = -mViewInfo->vpos;
   r.y += kTopInset;
   GetSize(&r.width, &r.height);

   if (label) {
      r.width = GetLeftOffset();
   } else {
      r.x = GetLeftOffset();
      r.width -= GetLeftOffset();
   }

   VisibleTrackIterator iter(GetProject());
   for (Track * t = iter.First(); t; t = iter.Next()) {
      r.y = t->GetY() - mViewInfo->vpos + kTopInset;
      r.height = t->GetHeight();

      if (link && t->GetLink()) {
         Track *l = t->GetLink();
         int h = l->GetHeight();
         if (!t->GetLinked()) {
            t = l;
            r.y = t->GetY() - mViewInfo->vpos + kTopInset;
         }
         r.height += h;
      }
#ifdef EXPERIMENTAL_OUTPUT_DISPLAY
      else if(link && MONO_WAVE_PAN(t))
      {
         r.height += t->GetHeight(true);
      }
#endif
      //Determine whether the mouse is inside
      //the current rectangle.  If so, recalculate
      //the proper dimensions and return.
      if (r.Contains(mouseX, mouseY)) {
#ifdef EXPERIMENTAL_OUTPUT_DISPLAY
         t->SetVirtualStereo(false);
#endif
         if (trackRect) {
            r.y -= kTopInset;
            if (label) {
               r.x += kLeftInset;
               r.width -= kLeftInset;
               r.y += kTopInset;
               r.height -= kTopInset;
            }
            *trackRect = r;
         }

         return t;
      }
#ifdef EXPERIMENTAL_OUTPUT_DISPLAY
      if(!link && MONO_WAVE_PAN(t)){
         r.y = t->GetY(true) - mViewInfo->vpos + kTopInset;
         r.height = t->GetHeight(true);
         if (r.Contains(mouseX, mouseY)) {
            t->SetVirtualStereo(true);
            if (trackRect) {
               r.y -= kTopInset;
               if (label) {
                  r.x += kLeftInset;
                  r.width -= kLeftInset;
                  r.y += kTopInset;
                  r.height -= kTopInset;
               }
               *trackRect = r;
            }
            return t;
         }
      }
#endif // EXPERIMENTAL_OUTPUT_DISPLAY
   }

   return NULL;
}

/// This finds the rectangle of a given track, either the
/// of the label 'adornment' or the track itself
wxRect TrackPanel::FindTrackRect(Track * target, bool label)
{
   if (!target) {
      return wxRect(0,0,0,0);
   }

   wxRect r(0,
            target->GetY() - mViewInfo->vpos,
            GetSize().GetWidth(),
            target->GetHeight());

   // The check for a null linked track is necessary because there's
   // a possible race condition between the time the 2 linked tracks
   // are added and when wxAccessible methods are called.  This is
   // most evident when using Jaws.
   if (target->GetLinked() && target->GetLink()) {
      r.height += target->GetLink()->GetHeight();
   }

   if (label) {
      r.x += kLeftInset;
      r.width -= kLeftInset;
      r.y += kTopInset;
      r.height -= kTopInset;
   }

   return r;
}

int TrackPanel::GetVRulerWidth() const
{
   return vrulerSize.x;
}

/// Displays the bounds of the selection in the status bar.
void TrackPanel::DisplaySelection()
{
   if (!mListener)
      return;

   // DM: Note that the Selection Bar can actually MODIFY the selection
   // if snap-to mode is on!!!
   mListener->TP_DisplaySelection();
}

bool TrackPanel::MoveClipToTrack(WaveClip *clip, WaveTrack* dst)
{
   WaveTrack *src  = NULL;
   WaveClip *clip2 = NULL;
   WaveTrack *src2 = NULL;
   WaveTrack *dst2 = NULL;
   size_t i;

#ifdef USE_MIDI
   // dst could be a note track. Can't move clip to a note track.
   // EXPLAIN: How could dst be a note track (pointer)? It's declared to be a WaveTrack*. I think this test is pointless.
   if (dst->GetKind() != Track::Wave) return false;
#endif

   for (i = 0; i < mCapturedClipArray.size(); i++) {
      if (clip == mCapturedClipArray[i].clip) {
         src = (WaveTrack*)mCapturedClipArray[i].track;
         break;
      }
   }

   if (!src)
      return false;

   // Make sure we have the first track of two stereo tracks
   // with both source and destination
   if (!src->GetLinked() && mTracks->GetLink(src)) {
      // set it to NULL in case there is no L channel clip
      clip = NULL;

      // find the first track by getting the linked track from src
      // assumes that mCapturedArray[i].clip and .track is not NULL.
      for (i = 0; i < mCapturedClipArray.size(); i++) {
         if (mTracks->GetLink(src) == mCapturedClipArray[i].track) {
            clip = mCapturedClipArray[i].clip;
            break;
         }
      }

      src = (WaveTrack*)mTracks->GetLink(src);
   }
   if (!dst->GetLinked() && mTracks->GetLink(dst))
      dst = (WaveTrack*)mTracks->GetLink(dst);

   // Get the second track of two stereo tracks
   src2 = (WaveTrack*)mTracks->GetLink(src);
   dst2 = (WaveTrack*)mTracks->GetLink(dst);

   for (i = 0; i < mCapturedClipArray.size(); i++) {
      if (mCapturedClipArray[i].track == src2) {
         clip2 = mCapturedClipArray[i].clip;
         break;
      }
   }

   if ((src2 && !dst2) || (dst2 && !src2))
      return false; // cannot move stereo- to mono track or other way around

   // if only the right clip of a stereo pair is being dragged, use clip instead of clip2 to get mono behavior.
   if (!clip && clip2) {
      clip  = clip2;
      src   = src2;
      dst   = dst2;
      clip2 = NULL;
      src2 = dst2 = NULL;
   }

   if (!dst->CanInsertClip(clip))
      return false;

   if (clip2) {
      // we should have a source and dest track
      if (!dst2 || !src2)
         return false;

      if (!dst2->CanInsertClip(clip2))
         return false;
   }

   src->MoveClipToTrack(clip, dst);
   if (src2)
      src2->MoveClipToTrack(clip2, dst2);

   // update the captured clip array.
   for (i = 0; i < mCapturedClipArray.size(); i++) {
      if (clip && mCapturedClipArray[i].clip == clip) {
         mCapturedClipArray[i].track = dst;
      } else if (clip2 && mCapturedClipArray[i].clip == clip2) {
         mCapturedClipArray[i].track = dst2;
      }
   }

   return true;
}

Track *TrackPanel::GetFocusedTrack()
{
   return mAx->GetFocus();
}

void TrackPanel::SetFocusedTrack( Track *t )
{
   // Make sure we always have the first linked track of a stereo track
   if (t && !t->GetLinked() && t->GetLink())
      t = (WaveTrack*)t->GetLink();

   if (AudacityProject::GetKeyboardCaptureHandler()) {
      AudacityProject::ReleaseKeyboard(this);
   }

   if (t && t->GetKind() == Track::Label) {
      AudacityProject::CaptureKeyboard(this);
   }

   mAx->SetFocus( t );
   Refresh( false );
}

void TrackPanel::OnSetFocus(wxFocusEvent & WXUNUSED(event))
{
#ifdef EXPERIMENTAL_SCRUBBING_BASIC
   mScrubHasFocus = IsScrubbing();
#endif
   SetFocusedTrack( GetFocusedTrack() );
   Refresh( false );
}

void TrackPanel::OnKillFocus(wxFocusEvent & WXUNUSED(event))
{
#ifdef EXPERIMENTAL_SCRUBBING_BASIC
   mScrubHasFocus = false;
#endif
   Refresh( false);
}

/**********************************************************************

  TrackInfo code is destined to move out of this file.
  Code should become a lot cleaner when we have sizers.

**********************************************************************/

TrackInfo::TrackInfo(TrackPanel * pParentIn)
{
   pParent = pParentIn;

   wxRect r(0, 0, 1000, 1000);
   wxRect sliderRect;

   GetGainRect(r, sliderRect);

   /* i18n-hint: Title of the Gain slider, used to adjust the volume */
   mGain = new LWSlider(pParent, _("Gain"),
                        wxPoint(sliderRect.x, sliderRect.y),
                        wxSize(sliderRect.width, sliderRect.height),
                        DB_SLIDER);
   mGain->SetDefaultValue(1.0);

   GetPanRect(r, sliderRect);

   /* i18n-hint: Title of the Pan slider, used to move the sound left or right */
   mPan = new LWSlider(pParent, _("Pan"),
                       wxPoint(sliderRect.x, sliderRect.y),
                       wxSize(sliderRect.width, sliderRect.height),
                       PAN_SLIDER);
   mPan->SetDefaultValue(0.0);

   int fontSize = 10;
   mFont.Create(fontSize, wxFONTFAMILY_SWISS, wxFONTSTYLE_NORMAL, wxFONTWEIGHT_NORMAL);

   int allowableWidth = GetTrackInfoWidth() - 2; // 2 to allow for left/right borders
   int textWidth, textHeight;
   do {
      mFont.SetPointSize(fontSize);
      pParent->GetTextExtent(_("Stereo, 999999Hz"),
                             &textWidth,
                             &textHeight,
                             NULL,
                             NULL,
                             &mFont);
      fontSize--;
   } while (textWidth >= allowableWidth);
}

TrackInfo::~TrackInfo()
{
   delete mGain;
   delete mPan;
}

static const int kTrackInfoWidth = 100;
static const int kTrackInfoBtnSize = 16; // widely used dimension, usually height

int TrackInfo::GetTrackInfoWidth() const
{
   return kTrackInfoWidth;
}

void TrackInfo::GetCloseBoxRect(const wxRect & r, wxRect & dest) const
{
   dest.x = r.x;
   dest.y = r.y;
   dest.width = kTrackInfoBtnSize;
   dest.height = kTrackInfoBtnSize;
}

void TrackInfo::GetTitleBarRect(const wxRect & r, wxRect & dest) const
{
   dest.x = r.x + kTrackInfoBtnSize; // to right of CloseBoxRect
   dest.y = r.y;
   dest.width = kTrackInfoWidth - r.x - kTrackInfoBtnSize; // to right of CloseBoxRect
   dest.height = kTrackInfoBtnSize;
}

void TrackInfo::GetMuteSoloRect(const wxRect & r, wxRect & dest, bool solo, bool bHasSoloButton) const
{
   dest.x = r.x ;
   dest.y = r.y + 50;
   dest.width = 48;
   dest.height = kTrackInfoBtnSize;

   if( !bHasSoloButton )
   {
      dest.width +=48;
   }
   else if (solo)
   {
      dest.x += 48;
   }
}

void TrackInfo::GetGainRect(const wxRect & r, wxRect & dest) const
{
   dest.x = r.x + 7;
   dest.y = r.y + 70;
   dest.width = 84;
   dest.height = 25;
}

void TrackInfo::GetPanRect(const wxRect & r, wxRect & dest) const
{
   dest.x = r.x + 7;
   dest.y = r.y + 100;
   dest.width = 84;
   dest.height = 25;
}

void TrackInfo::GetMinimizeRect(const wxRect & r, wxRect &dest) const
{
   const int kBlankWidth = kTrackInfoBtnSize + 4;
   dest.x = r.x + kBlankWidth;
   dest.y = r.y + r.height - 19;
   // Width is kTrackInfoWidth less space on left for track select and on right for sync-lock icon.
   dest.width = kTrackInfoWidth - (2 * kBlankWidth);
   dest.height = kTrackInfoBtnSize;
}

void TrackInfo::GetSyncLockIconRect(const wxRect & r, wxRect &dest) const
{
   dest.x = r.x + kTrackInfoWidth - kTrackInfoBtnSize - 4; // to right of minimize button
   dest.y = r.y + r.height - 19;
   dest.width = kTrackInfoBtnSize;
   dest.height = kTrackInfoBtnSize;
}


/// \todo Probably should move to 'Utils.cpp'.
void TrackInfo::SetTrackInfoFont(wxDC * dc) const
{
   dc->SetFont(mFont);
}

void TrackInfo::DrawBordersWithin(wxDC* dc, const wxRect & r, bool bHasMuteSolo) const
{
   AColor::Dark(dc, false); // same color as border of toolbars (ToolBar::OnPaint())

   // below close box and title bar
   AColor::Line(*dc, r.x, r.y + kTrackInfoBtnSize, kTrackInfoWidth, r.y + kTrackInfoBtnSize);

   // between close box and title bar
   AColor::Line(*dc, r.x + kTrackInfoBtnSize, r.y, r.x + kTrackInfoBtnSize, r.y + kTrackInfoBtnSize);

   if( bHasMuteSolo && (r.height > (66+18) ))
   {
      AColor::Line(*dc, r.x, r.y + 50, kTrackInfoWidth, r.y + 50);   // above mute/solo
      AColor::Line(*dc, r.x + 48 , r.y + 50, r.x + 48, r.y + 66);    // between mute/solo
      AColor::Line(*dc, r.x, r.y + 66, kTrackInfoWidth, r.y + 66);   // below mute/solo
   }

   // left of and above minimize button
   wxRect minimizeRect;
   this->GetMinimizeRect(r, minimizeRect);
   AColor::Line(*dc, minimizeRect.x - 1, minimizeRect.y,
                  minimizeRect.x - 1, minimizeRect.y + minimizeRect.height);
   AColor::Line(*dc, minimizeRect.x, minimizeRect.y - 1,
                  minimizeRect.x + minimizeRect.width, minimizeRect.y - 1);
}

void TrackInfo::DrawBackground(wxDC * dc, const wxRect & r, bool bSelected,
   bool WXUNUSED(bHasMuteSolo), const int labelw, const int WXUNUSED(vrul)) const
{
   // fill in label
   wxRect fill = r;
   fill.width = labelw-4;
   AColor::MediumTrackInfo(dc, bSelected);
   dc->DrawRectangle(fill);

   // Vaughan, 2010-09-16: No more bevels around controls area. Now only around buttons.
   //if( bHasMuteSolo )
   //{
   //   fill=wxRect( r.x+1, r.y+17, vrul-6, 32);
   //   AColor::BevelTrackInfo( *dc, true, fill );
   //
   //   fill=wxRect( r.x+1, r.y+67, fill.width, r.height-87);
   //   AColor::BevelTrackInfo( *dc, true, fill );
   //}
   //else
   //{
   //   fill=wxRect( r.x+1, r.y+17, vrul-6, r.height-37);
   //   AColor::BevelTrackInfo( *dc, true, fill );
   //}
}

void TrackInfo::GetTrackControlsRect(const wxRect & r, wxRect & dest) const
{
   wxRect top;
   wxRect bot;

   GetTitleBarRect(r, top);
   GetMinimizeRect(r, bot);

   dest.x = r.x;
   dest.width = kTrackInfoWidth - dest.x;
   dest.y = top.GetBottom() + 2; // BUG
   dest.height = bot.GetTop() - top.GetBottom() - 2;
}


void TrackInfo::DrawCloseBox(wxDC * dc, const wxRect & r, bool down) const
{
   wxRect bev;
   GetCloseBoxRect(r, bev);

#ifdef EXPERIMENTAL_THEMING
   wxPen pen( theTheme.Colour( clrTrackPanelText ));
   dc->SetPen( pen );
#else
   dc->SetPen(*wxBLACK_PEN);
#endif

   // Draw the "X"
   const int s = 6;

   int ls = bev.x + ((bev.width - s) / 2);
   int ts = bev.y + ((bev.height - s) / 2);
   int rs = ls + s;
   int bs = ts + s;

   AColor::Line(*dc, ls,     ts, rs,     bs);
   AColor::Line(*dc, ls + 1, ts, rs + 1, bs);
   AColor::Line(*dc, rs,     ts, ls,     bs);
   AColor::Line(*dc, rs + 1, ts, ls + 1, bs);

   bev.Inflate(-1, -1);
   AColor::BevelTrackInfo(*dc, !down, bev);
}

void TrackInfo::DrawTitleBar(wxDC * dc, const wxRect & r, Track * t,
                              bool down) const
{
   wxRect bev;
   GetTitleBarRect(r, bev);
   bev.Inflate(-1, -1);

   // Draw title text
   SetTrackInfoFont(dc);
   wxString titleStr = t->GetName();
   int allowableWidth = kTrackInfoWidth - 38 - kLeftInset;

   wxCoord textWidth, textHeight;
   dc->GetTextExtent(titleStr, &textWidth, &textHeight);
   while (textWidth > allowableWidth) {
      titleStr = titleStr.Left(titleStr.Length() - 1);
      dc->GetTextExtent(titleStr, &textWidth, &textHeight);
   }
   // wxGTK leaves little scraps (antialiasing?) of the
   // characters if they are repeatedly drawn.  This
   // happens when holding down mouse button and moving
   // in and out of the title bar.  So clear it first.
   AColor::MediumTrackInfo(dc, t->GetSelected());
   dc->DrawRectangle(bev);
   dc->DrawText(titleStr, r.x + kTrackInfoBtnSize + 3, r.y + 2);

   // Pop-up triangle
#ifdef EXPERIMENTAL_THEMING
   wxColour c = theTheme.Colour( clrTrackPanelText );
#else
   wxColour c = *wxBLACK;
#endif

   dc->SetPen(c);
   dc->SetBrush(c);

   int s = 10; // Width of dropdown arrow...height is half of width
   AColor::Arrow(*dc,
                 bev.GetRight() - s - 3, // 3 to offset from right border
                 bev.y + ((bev.height - (s / 2)) / 2),
                 s);

   AColor::BevelTrackInfo(*dc, !down, bev);
}

/// Draw the Mute or the Solo button, depending on the value of solo.
void TrackInfo::DrawMuteSolo(wxDC * dc, const wxRect & r, Track * t,
                              bool down, bool solo, bool bHasSoloButton) const
{
   wxRect bev;
   if( solo && !bHasSoloButton )
      return;
   GetMuteSoloRect(r, bev, solo, bHasSoloButton);
   bev.Inflate(-1, -1);

   if (bev.y + bev.height >= r.y + r.height - 19)
      return; // don't draw mute and solo buttons, because they don't fit into track label

   AColor::MediumTrackInfo( dc, t->GetSelected());
   if( solo )
   {
      if( t->GetSolo() )
      {
         AColor::Solo(dc, t->GetSolo(), t->GetSelected());
      }
   }
   else
   {
      if( t->GetMute() )
      {
         AColor::Mute(dc, t->GetMute(), t->GetSelected(), t->GetSolo());
      }
   }
   //(solo) ? AColor::Solo(dc, t->GetSolo(), t->GetSelected()) :
   //    AColor::Mute(dc, t->GetMute(), t->GetSelected(), t->GetSolo());
   dc->SetPen( *wxTRANSPARENT_PEN );//No border!
   dc->DrawRectangle(bev);

   wxCoord textWidth, textHeight;
   wxString str = (solo) ?
      /* i18n-hint: This is on a button that will silence this track.*/
      _("Solo") :
      /* i18n-hint: This is on a button that will silence all the other tracks.*/
      _("Mute");

   SetTrackInfoFont(dc);
   dc->GetTextExtent(str, &textWidth, &textHeight);
   dc->DrawText(str, bev.x + (bev.width - textWidth) / 2, bev.y);

   AColor::BevelTrackInfo(*dc, (solo?t->GetSolo():t->GetMute()) == down, bev);

   if (solo && !down) {
      // Update the mute button, which may be grayed out depending on
      // the state of the solo button.
      DrawMuteSolo(dc, r, t, false, false, bHasSoloButton);
   }
}

// Draw the minimize button *and* the sync-lock track icon, if necessary.
void TrackInfo::DrawMinimize(wxDC * dc, const wxRect & r, Track * t, bool down) const
{
   wxRect bev;
   GetMinimizeRect(r, bev);

   // Clear background to get rid of previous arrow
   AColor::MediumTrackInfo(dc, t->GetSelected());
   dc->DrawRectangle(bev);

#ifdef EXPERIMENTAL_THEMING
   wxColour c = theTheme.Colour(clrTrackPanelText);
   dc->SetBrush(c);
   dc->SetPen(c);
#else
   AColor::Dark(dc, t->GetSelected());
#endif

   AColor::Arrow(*dc,
                 bev.x - 5 + bev.width / 2,
                 bev.y - 2 + bev.height / 2,
                 10,
                 t->GetMinimized());

   AColor::BevelTrackInfo(*dc, !down, bev);
}

#ifdef EXPERIMENTAL_MIDI_OUT
void TrackInfo::DrawVelocitySlider(wxDC *dc, NoteTrack *t, wxRect r) const
{
    wxRect gainRect;
    int index = t->GetIndex();
    EnsureSufficientSliders(index);
    GetGainRect(r, gainRect);
    if (gainRect.y + gainRect.height < r.y + r.height - 19) {
       mGains[index]->SetStyle(VEL_SLIDER);
       GainSlider(index)->Move(wxPoint(gainRect.x, gainRect.y));
       GainSlider(index)->Set(t->GetGain());
       GainSlider(index)->OnPaint(*dc, t->GetSelected());
    }
}
#endif

void TrackInfo::DrawSliders(wxDC *dc, WaveTrack *t, wxRect r) const
{
   wxRect sliderRect;

   GetGainRect(r, sliderRect);
   if (sliderRect.y + sliderRect.height < r.y + r.height - 19) {
      GainSlider(t)->OnPaint(*dc, t->GetSelected());
   }

   GetPanRect(r, sliderRect);
   if (sliderRect.y + sliderRect.height < r.y + r.height - 19) {
      PanSlider(t)->OnPaint(*dc, t->GetSelected());
   }
}

LWSlider * TrackInfo::GainSlider(WaveTrack *t) const
{
   wxRect r(kLeftInset, t->GetY() - pParent->GetViewInfo()->vpos + kTopInset, 1, t->GetHeight());
   wxRect sliderRect;
   GetGainRect(r, sliderRect);

   mGain->Move(wxPoint(sliderRect.x, sliderRect.y));
   mGain->Set(t->GetGain());

   return mGain;
}

LWSlider * TrackInfo::PanSlider(WaveTrack *t) const
{
   wxRect r(kLeftInset, t->GetY() - pParent->GetViewInfo()->vpos + kTopInset, 1, t->GetHeight());
   wxRect sliderRect;
   GetPanRect(r, sliderRect);

   mPan->Move(wxPoint(sliderRect.x, sliderRect.y));
   mPan->Set(t->GetPan());

   return mPan;
}

static TrackPanel * TrackPanelFactory(wxWindow * parent,
   wxWindowID id,
   const wxPoint & pos,
   const wxSize & size,
   TrackList * tracks,
   ViewInfo * viewInfo,
   TrackPanelListener * listener,
   AdornedRulerPanel * ruler)
{
   return new TrackPanel(
      parent,
      id,
      pos,
      size,
      tracks,
      viewInfo,
      listener,
      ruler);
}


// Declare the static factory function.
// We defined it in the class.
TrackPanel *(*TrackPanel::FactoryFunction)(
              wxWindow * parent,
              wxWindowID id,
              const wxPoint & pos,
              const wxSize & size,
              TrackList * tracks,
              ViewInfo * viewInfo,
              TrackPanelListener * listener,
              AdornedRulerPanel * ruler) = TrackPanelFactory;
<|MERGE_RESOLUTION|>--- conflicted
+++ resolved
@@ -1259,12 +1259,8 @@
             if (mLastIndicatorX >= w) {
                mLastIndicatorX = w - 1;
             }
-<<<<<<< HEAD
-            dc.Blit( x, 0, 1, mBacking->GetHeight(), &mBackingDC, x, 0 );
-=======
 
             dc.Blit(mLastIndicatorX, 0, 1, mBacking->GetHeight(), &mBackingDC, mLastIndicatorX, 0);
->>>>>>> b5f9dd3d
          }
 
          // Nothing's ever perfect...
